--- conflicted
+++ resolved
@@ -149,36 +149,10 @@
                         PatternUtils.apply_SSB(chanData['linkList'], chanData['wfLib'], chanObj.SSBFreq, chanObj.samplingRate)
 
                     PatternUtils.correctMixer(chanData['wfLib'], chanObj.correctionT)
-<<<<<<< HEAD
-                
-=======
-
-                    # add gate pulses on the marker channel
-                    # note that the marker may be on an entirely different AWG
-                    markerAwgName, markerKey = chanObj.gateChan.label.split('-')
-                    markerKey = 'ch' + markerKey
-                    markerAwg = awgData[markerAwgName]
-                    genObj = chanObj.generator
-                    #TODO: check if this actually catches overwriting markers
-                    if markerAwg[markerKey]:
-                        warn('Reuse of marker gating channel: {0}'.format(markerKey))
-                    markerAwg[markerKey] = {'linkList':None, 'wfLib':markerWFLib}
-                    markerAwg[markerKey]['linkList'] = PatternUtils.create_gate_seqs(
-                        chanData['linkList'], genObj.gateBuffer, genObj.gateMinWidth, chanObj.samplingRate)
-                    markerDelay = genObj.gateDelay + chanObj.gateChan.delay + (chanObj.AWG.delay - chanObj.gateChan.AWG.delay)
-                    PatternUtils.delay(markerAwg[markerKey]['linkList'], markerDelay, chanObj.gateChan.samplingRate )
-
-
-                elif isinstance(chanObj, Channels.PhysicalMarkerChannel):
-                    PatternUtils.delay(chanData['linkList'], chanObj.delay+chanObj.AWG.delay, chanObj.samplingRate)
-
-                else:
-                    raise NameError('Unable to handle channel type.')
 
                 #Remove unused waveforms
                 compress_wfLib(chanData['linkList'], chanData['wfLib'])
-
->>>>>>> 7224d046
+                
     #Loop back through to fill empty channels and write to file
     fileList = []
     for awgName, awg in awgData.items():
@@ -231,7 +205,6 @@
         miniLL, wfLib = compile_sequence(seqs, {}, channels)
         linkLists = {chan: [LL] for chan, LL in miniLL.items()}
 
-<<<<<<< HEAD
     for seqs in linkLists.values():
         # all sequences should start with a WAIT
         for seq in seqs:
@@ -241,12 +214,6 @@
         if not (hasattr(seqs[-1][-1], 'instruction') and seqs[-1][-1].instruction == 'GOTO'):
             seqs[-1].append(ControlFlow.Goto(label(seqs[0])))
 
-    #Compress the waveform library
-    for chan in linkLists.keys():
-        compress_wfLib(linkLists[chan], wfLib[chan])
-
-=======
->>>>>>> 7224d046
     #Print a message so for the experiment we know how many sequences there are
     print('Compiled {} sequences.'.format(len(seqs)))
     return linkLists, wfLib
@@ -295,7 +262,6 @@
         carriedPhase = {ch: 0 for ch in channels}
 
     # loop through again to find phases, frame changes, and SSB modulation for quadrature channels
-<<<<<<< HEAD
     for chan in channels:
         if not isinstance(chan, (Channels.Qubit, Channels.Measurement)):
             continue
@@ -306,11 +272,14 @@
             # frame update
             shape = np.copy(wfLib[chan][entry.key])
 
-            # See if we can turn into a TA pair
-            # fragile: if you buffer a square pulse it will not be constant valued
-            if np.all(shape == shape[0]):
-                entry.isTimeAmp = True
-                shape = shape[:1]
+                # See if we can turn into a TA pair
+                # fragile: if you buffer a square pulse it will not be constant valued
+                if np.all(shape == shape[0]):
+                    entry.isTimeAmp = True
+                    shape = shape[:1]
+                    # convert near zeros to TAZKey
+                    if abs(shape[0]) < 1e-6:
+                        entry.key = TAZKey
 
             #Rotate for phase and frame change (don't rotate zeros...)
             if entry.key != TAZKey:
@@ -320,32 +289,6 @@
                     wfLib[chan][shapeHash] = shape
                 entry.key = shapeHash
             curFrame += entry.frameChange 
-=======
-    for chan, miniLL in logicalLLs.items():
-        if isinstance(chan, Channels.Qubit) or isinstance(chan, Channels.Measurement):
-            curFrame = 0
-            for entry in miniLL:
-                # frame update
-                shape = np.copy(wfLib[chan][entry.key])
-
-                # See if we can turn into a TA pair
-                # fragile: if you buffer a square pulse it will not be constant valued
-                if np.all(shape == shape[0]):
-                    entry.isTimeAmp = True
-                    shape = shape[:1]
-                    # convert near zeros to TAZKey
-                    if abs(shape[0]) < 1e-6:
-                        entry.key = TAZKey
-
-                #Rotate for phase and frame change (don't rotate zeros...)
-                if entry.key != TAZKey:
-                    shape *= np.exp(1j*(entry.phase+curFrame))
-                    shapeHash = hash_pulse(shape)
-                    if shapeHash not in wfLib[chan]:
-                        wfLib[chan][shapeHash] = shape
-                    entry.key = shapeHash
-                curFrame += entry.frameChange 
->>>>>>> 7224d046
 
     return logicalLLs, wfLib
 
