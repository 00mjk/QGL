--- conflicted
+++ resolved
@@ -508,11 +508,7 @@
         'qubits': [c.label for c in channels if isinstance(c, Channels.Qubit)],
         'measurements': [c.label for c in channels if isinstance(c, Channels.Measurement)],
         'receivers': receiver_measurements,
-<<<<<<< HEAD
-
-=======
         'edges': [c.label for c in channels if isinstance(c, Channels.Edge)]
->>>>>>> 2cffa24d
     }
     if extra_meta:
         meta.update({'extra_meta': extra_meta})
