'''
Channels is where we store information for mapping virtual (qubit) channel to real channels.

Created on Jan 19, 2012

Original Author: Colm Ryan
Modified By: Graham Rowlands

Copyright 2013 Raytheon BBN Technologies

Licensed under the Apache License, Version 2.0 (the "License");
you may not use this file except in compliance with the License.
You may obtain a copy of the License at

   http://www.apache.org/licenses/LICENSE-2.0

Unless required by applicable law or agreed to in writing, software
distributed under the License is distributed on an "AS IS" BASIS,
WITHOUT WARRANTIES OR CONDITIONS OF ANY KIND, either express or implied.
See the License for the specific language governing permissions and
limitations under the License.
'''

from . import config
from . import PulseShapes
<<<<<<< HEAD
import numpy as np

from math import tan, cos, pi
# Python 2/3 compatibility: use the py3 meaning of 'str'
from builtins import str

from atom.api import Atom, Str, Float, Instance, \
    Dict, Enum, Bool, Typed, Int

from copy import deepcopy


class Channel(Atom):
    '''
    Every channel has a label and some printers.
    '''
    label = Str()
    enabled = Bool(True)

    def __repr__(self):
        return str(self)

    def __str__(self):
        return "{0}('{1}')".format(self.__class__.__name__, self.label)

    def json_encode(self):
        jsonDict = self.__getstate__()

        #Turn objects into labels
        for member in ["phys_chan", "gate_chan", "trig_chan", "receiver_chan", "source", "target"]:
            if member in jsonDict and not isinstance(jsonDict[member], str):
                obj = jsonDict.pop(member)
                if obj:
                    jsonDict[member] = obj.label

        #We want the name of shape functions
        if "pulse_params" in jsonDict:
            pulse_params = deepcopy(jsonDict.pop("pulse_params"))
            if "shape_fun" in pulse_params:
                pulse_params["shape_fun"] = pulse_params["shape_fun"].__name__
            jsonDict["pulse_params"] = pulse_params

        return jsonDict


class PhysicalChannel(Channel):
    '''
    The main class for actual AWG channels.
    '''
    instrument = Str() # i.e. the AWG or receiver
    translator = Str()
    generator = Str()
    sampling_rate = Float(default=1.2e9)
    delay = Float()


class LogicalChannel(Channel):
    '''
    The main class from which we will generate sequences.
    At some point it needs to be assigned to a physical channel.
    '''
    #During initilization we may just have a string reference to the channel
    phys_chan = Instance((str, PhysicalChannel))

    def __init__(self, **kwargs):
        super(LogicalChannel, self).__init__(**kwargs)
        if self.phys_chan is None:
            self.phys_chan = PhysicalChannel(label=kwargs['label'] + '-phys')


class PhysicalMarkerChannel(PhysicalChannel):
    '''
    A digital output channel on an AWG.
    '''
    gate_buffer = Float(0.0).tag(
        desc="How much extra time should be added onto the beginning of a gating pulse")
    gate_min_width = Float(0.0).tag(desc="The minimum marker pulse width")


class PhysicalQuadratureChannel(PhysicalChannel):
    '''
    Something used to implement a standard qubit channel with two analog channels and a microwave gating channel.
    '''
    I_channel = Str()
    Q_channel = Str()
    #During initilization we may just have a string reference to the channel
    amp_factor = Float(1.0)
    phase_skew = Float(0.0)

    @property
    def correctionT(self):
        return np.array(
            [[self.amp_factor, self.amp_factor * tan(self.phase_skew * pi / 180)],
             [0, 1 / cos(self.phase_skew * pi / 180)]])

class ReceiverChannel(PhysicalChannel):
    '''
    A trigger input on a receiver.
    '''
    channel = Str()

class LogicalMarkerChannel(LogicalChannel):
    '''
    A class for digital channels for gating sources or triggering other things.
    '''
    pulse_params = Dict(default={'shape_fun': PulseShapes.constant,
                                'length': 10e-9})


class Qubit(LogicalChannel):
    '''
    The main class for generating qubit pulses.  Effectively a logical "QuadratureChannel".
    '''
    pulse_params = Dict(default={'length': 20e-9,
                                'piAmp': 1.0,
                                'pi2Amp': 0.5,
                                'shape_fun': PulseShapes.gaussian,
                                'cutoff': 2,
                                'drag_scaling': 0,
                                'sigma': 5e-9})
    gate_chan = Instance((str, LogicalMarkerChannel))
    frequency = Float(0.0).tag(
        desc='modulation frequency of the channel (can be positive or negative)')

    def __init__(self, **kwargs):
        super(Qubit, self).__init__(**kwargs)


class Measurement(LogicalChannel):
    '''
    A class for measurement channels.
    Measurements are special because they can be different types:
    autodyne which needs an IQ pair or hetero/homodyne which needs just a marker channel.
    '''
    meas_type = Enum('autodyne', 'homodyne').tag(
        desc='Type of measurement (autodyne, homodyne)')

    autodyne_freq = Float(0.0).tag(
        desc='use to bake the modulation into the pulse, so that it has constant phase')
    frequency = Float(0.0).tag(
        desc='use frequency to asssociate modulation with the channel')
    pulse_params = Dict(default={'length': 100e-9,
                                'amp': 1.0,
                                'shape_fun': PulseShapes.tanh,
                                'cutoff': 2,
                                'sigma': 1e-9})
    gate_chan = Instance((str, LogicalMarkerChannel))
    trig_chan = Instance((str, LogicalMarkerChannel))
    receiver_chan = Instance((str, ReceiverChannel))
    tdm_chan = Int(0).tag(desc='tdm input for this digitized measurement result')

    def __init__(self, **kwargs):
        super(Measurement, self).__init__(**kwargs)
        if self.trig_chan is None:
            self.trig_chan = LogicalMarkerChannel(label='digitizerTrig')


class Edge(LogicalChannel):
    '''
    Defines an arc/directed edge between qubit vertices. If a device supports bi-directional
    connectivity, that is represented with two independent Edges.

    An Edge is also effectively an abstract channel, so it carries the same properties as a
    Qubit channel.
    '''
    # allow string in source and target so that we can store a label or an object
    source = Instance((str, Qubit))
    target = Instance((str, Qubit))
    pulse_params = Dict(default={'length': 20e-9,
                                'amp': 1.0,
                                'phase': 0.0,
                                'shape_fun': PulseShapes.gaussian,
                                'cutoff': 2,
                                'drag_scaling': 0,
                                'sigma': 5e-9,
                                'riseFall': 20e-9})
    gate_chan = Instance((str, LogicalMarkerChannel))
    frequency = Float(0.0).tag(
        desc='modulation frequency of the channel (can be positive or negative)')

    def __init__(self, **kwargs):
        super(Edge, self).__init__(**kwargs)

    def isforward(self, source, target):
        ''' Test whether (source, target) matches the directionality of the edge. '''
        nodes = (self.source, self.target)
        if (source not in nodes) or (target not in nodes):
            raise ValueError('One of {0} is not a node in the edge'.format((
                source, target)))
        if (self.source, self.target) == (source, target):
            return True
        else:
            return False


NewLogicalChannelList = [Qubit, Edge, LogicalMarkerChannel, Measurement]
NewPhysicalChannelList = [
    PhysicalMarkerChannel,
    PhysicalQuadratureChannel,
    ReceiverChannel
]
=======
from bbndb.qgl import *
>>>>>>> eaaa01ea
<|MERGE_RESOLUTION|>--- conflicted
+++ resolved
@@ -23,208 +23,4 @@
 
 from . import config
 from . import PulseShapes
-<<<<<<< HEAD
-import numpy as np
-
-from math import tan, cos, pi
-# Python 2/3 compatibility: use the py3 meaning of 'str'
-from builtins import str
-
-from atom.api import Atom, Str, Float, Instance, \
-    Dict, Enum, Bool, Typed, Int
-
-from copy import deepcopy
-
-
-class Channel(Atom):
-    '''
-    Every channel has a label and some printers.
-    '''
-    label = Str()
-    enabled = Bool(True)
-
-    def __repr__(self):
-        return str(self)
-
-    def __str__(self):
-        return "{0}('{1}')".format(self.__class__.__name__, self.label)
-
-    def json_encode(self):
-        jsonDict = self.__getstate__()
-
-        #Turn objects into labels
-        for member in ["phys_chan", "gate_chan", "trig_chan", "receiver_chan", "source", "target"]:
-            if member in jsonDict and not isinstance(jsonDict[member], str):
-                obj = jsonDict.pop(member)
-                if obj:
-                    jsonDict[member] = obj.label
-
-        #We want the name of shape functions
-        if "pulse_params" in jsonDict:
-            pulse_params = deepcopy(jsonDict.pop("pulse_params"))
-            if "shape_fun" in pulse_params:
-                pulse_params["shape_fun"] = pulse_params["shape_fun"].__name__
-            jsonDict["pulse_params"] = pulse_params
-
-        return jsonDict
-
-
-class PhysicalChannel(Channel):
-    '''
-    The main class for actual AWG channels.
-    '''
-    instrument = Str() # i.e. the AWG or receiver
-    translator = Str()
-    generator = Str()
-    sampling_rate = Float(default=1.2e9)
-    delay = Float()
-
-
-class LogicalChannel(Channel):
-    '''
-    The main class from which we will generate sequences.
-    At some point it needs to be assigned to a physical channel.
-    '''
-    #During initilization we may just have a string reference to the channel
-    phys_chan = Instance((str, PhysicalChannel))
-
-    def __init__(self, **kwargs):
-        super(LogicalChannel, self).__init__(**kwargs)
-        if self.phys_chan is None:
-            self.phys_chan = PhysicalChannel(label=kwargs['label'] + '-phys')
-
-
-class PhysicalMarkerChannel(PhysicalChannel):
-    '''
-    A digital output channel on an AWG.
-    '''
-    gate_buffer = Float(0.0).tag(
-        desc="How much extra time should be added onto the beginning of a gating pulse")
-    gate_min_width = Float(0.0).tag(desc="The minimum marker pulse width")
-
-
-class PhysicalQuadratureChannel(PhysicalChannel):
-    '''
-    Something used to implement a standard qubit channel with two analog channels and a microwave gating channel.
-    '''
-    I_channel = Str()
-    Q_channel = Str()
-    #During initilization we may just have a string reference to the channel
-    amp_factor = Float(1.0)
-    phase_skew = Float(0.0)
-
-    @property
-    def correctionT(self):
-        return np.array(
-            [[self.amp_factor, self.amp_factor * tan(self.phase_skew * pi / 180)],
-             [0, 1 / cos(self.phase_skew * pi / 180)]])
-
-class ReceiverChannel(PhysicalChannel):
-    '''
-    A trigger input on a receiver.
-    '''
-    channel = Str()
-
-class LogicalMarkerChannel(LogicalChannel):
-    '''
-    A class for digital channels for gating sources or triggering other things.
-    '''
-    pulse_params = Dict(default={'shape_fun': PulseShapes.constant,
-                                'length': 10e-9})
-
-
-class Qubit(LogicalChannel):
-    '''
-    The main class for generating qubit pulses.  Effectively a logical "QuadratureChannel".
-    '''
-    pulse_params = Dict(default={'length': 20e-9,
-                                'piAmp': 1.0,
-                                'pi2Amp': 0.5,
-                                'shape_fun': PulseShapes.gaussian,
-                                'cutoff': 2,
-                                'drag_scaling': 0,
-                                'sigma': 5e-9})
-    gate_chan = Instance((str, LogicalMarkerChannel))
-    frequency = Float(0.0).tag(
-        desc='modulation frequency of the channel (can be positive or negative)')
-
-    def __init__(self, **kwargs):
-        super(Qubit, self).__init__(**kwargs)
-
-
-class Measurement(LogicalChannel):
-    '''
-    A class for measurement channels.
-    Measurements are special because they can be different types:
-    autodyne which needs an IQ pair or hetero/homodyne which needs just a marker channel.
-    '''
-    meas_type = Enum('autodyne', 'homodyne').tag(
-        desc='Type of measurement (autodyne, homodyne)')
-
-    autodyne_freq = Float(0.0).tag(
-        desc='use to bake the modulation into the pulse, so that it has constant phase')
-    frequency = Float(0.0).tag(
-        desc='use frequency to asssociate modulation with the channel')
-    pulse_params = Dict(default={'length': 100e-9,
-                                'amp': 1.0,
-                                'shape_fun': PulseShapes.tanh,
-                                'cutoff': 2,
-                                'sigma': 1e-9})
-    gate_chan = Instance((str, LogicalMarkerChannel))
-    trig_chan = Instance((str, LogicalMarkerChannel))
-    receiver_chan = Instance((str, ReceiverChannel))
-    tdm_chan = Int(0).tag(desc='tdm input for this digitized measurement result')
-
-    def __init__(self, **kwargs):
-        super(Measurement, self).__init__(**kwargs)
-        if self.trig_chan is None:
-            self.trig_chan = LogicalMarkerChannel(label='digitizerTrig')
-
-
-class Edge(LogicalChannel):
-    '''
-    Defines an arc/directed edge between qubit vertices. If a device supports bi-directional
-    connectivity, that is represented with two independent Edges.
-
-    An Edge is also effectively an abstract channel, so it carries the same properties as a
-    Qubit channel.
-    '''
-    # allow string in source and target so that we can store a label or an object
-    source = Instance((str, Qubit))
-    target = Instance((str, Qubit))
-    pulse_params = Dict(default={'length': 20e-9,
-                                'amp': 1.0,
-                                'phase': 0.0,
-                                'shape_fun': PulseShapes.gaussian,
-                                'cutoff': 2,
-                                'drag_scaling': 0,
-                                'sigma': 5e-9,
-                                'riseFall': 20e-9})
-    gate_chan = Instance((str, LogicalMarkerChannel))
-    frequency = Float(0.0).tag(
-        desc='modulation frequency of the channel (can be positive or negative)')
-
-    def __init__(self, **kwargs):
-        super(Edge, self).__init__(**kwargs)
-
-    def isforward(self, source, target):
-        ''' Test whether (source, target) matches the directionality of the edge. '''
-        nodes = (self.source, self.target)
-        if (source not in nodes) or (target not in nodes):
-            raise ValueError('One of {0} is not a node in the edge'.format((
-                source, target)))
-        if (self.source, self.target) == (source, target):
-            return True
-        else:
-            return False
-
-
-NewLogicalChannelList = [Qubit, Edge, LogicalMarkerChannel, Measurement]
-NewPhysicalChannelList = [
-    PhysicalMarkerChannel,
-    PhysicalQuadratureChannel,
-    ReceiverChannel
-]
-=======
-from bbndb.qgl import *
->>>>>>> eaaa01ea
+from bbndb.qgl import *