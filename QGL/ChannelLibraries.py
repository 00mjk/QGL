'''
Channels is where we store information for mapping virtual (qubit) channel to
real channels.

Split from Channels.py on Jan 14, 2016.
Moved to SQLAlchemy ORM from atom 2018

Original Author: Colm Ryan
Modified By: Graham Rowlands

Copyright 2016-2018 Raytheon BBN Technologies

Licensed under the Apache License, Version 2.0 (the "License");
you may not use this file except in compliance with the License.
You may obtain a copy of the License at

   http://www.apache.org/licenses/LICENSE-2.0

Unless required by applicable law or agreed to in writing, software
distributed under the License is distributed on an "AS IS" BASIS,
WITHOUT WARRANTIES OR CONDITIONS OF ANY KIND, either express or implied.
See the License for the specific language governing permissions and
limitations under the License.

Include modification to yaml loader (MIT License) from
https://gist.github.com/joshbode/569627ced3076931b02f

Scientific notation fix for yaml from
https://stackoverflow.com/questions/30458977/yaml-loads-5e-6-as-string-and-not-a-number
'''

import sys
import os
import re
import datetime
import traceback
import datetime
import importlib
import inspect
import operator
from functools import wraps, reduce
import itertools
import numpy as np
from scipy.interpolate import interp1d
import networkx as nx
import logging

import bbndb

from bqplot import Figure, LinearScale, Axis, Lines, Figure
from bqplot.marks import Graph, Lines, Label
from ipywidgets import Layout, VBox, HBox

from . import config
from . import Channels
from . import PulseShapes
from .PulsePrimitives import clear_pulse_cache

from IPython.display import HTML, display

channelLib = None

logger = logging.getLogger("QGL")

def check_session_dirty(f):
    """Since we can't mix db objects from separate sessions, re-fetch entities by their unique IDs"""
    @wraps(f)
    def wrapper(cls, *args, **kwargs):
        if (len(cls.session.dirty | cls.session.new)) == 0:
            if 'force' in kwargs:
                kwargs.pop('force')
            return f(cls, *args, **kwargs)
        elif 'force' in kwargs and kwargs['force']:
            kwargs.pop('force')
            return f(cls, *args, **kwargs)
        else:
            raise Exception("Uncommitted transactions for working database. Either use force=True or commit/revert your changes.")
    return wrapper

def check_for_duplicates(f):
    """Since we can't mix db objects from separate sessions, re-fetch entities by their unique IDs"""
    @wraps(f)
    def wrapper(cls, label, *args, **kwargs):
        if label in cls.channelDict:
            logger.warning(f"A database item with the name {label} already exists. Updating parameters of this existing item instead.")
            cls.channelDict[label].__dict__.update(kwargs)
            return cls.channelDict[label]  #should check for difference in args
        else:
            return f(cls, label, *args, **kwargs)
    return wrapper

class ChannelLibrary(object):

    def __init__(self, db_resource_name=":memory:", db_provider="sqlite"):
        """Create the channel library."""

        global channelLib

        bbndb.initialize_db(f'{db_provider}:///{db_resource_name}')
        self.session = bbndb.get_cl_session()
        self.connectivityG = nx.DiGraph()
        self.db_provider = db_provider
        self.db_resource_name = db_resource_name

        # Check to see whether there is already a temp database
        working_dbs = self.query(Channels.ChannelDatabase, label="working").all()
        if len(working_dbs) > 1:
            raise Exception("More than one working database exists!")
        elif len(working_dbs) == 1:
            self.channelDatabase = working_dbs[0]
        elif len(working_dbs) == 0:
            self.channelDatabase = Channels.ChannelDatabase(label="working", time=datetime.datetime.now())
            self.add_and_update_dict(self.channelDatabase)
            self.session.commit()

        self.update_channelDict()

        # Update the global reference
        channelLib = self

    def query(self, obj_type, **kwargs):
        return self.session.query(obj_type).filter_by(**kwargs)

    def get_current_channels(self):
        return (self.channelDatabase.channels +
               self.channelDatabase.generators +
               self.channelDatabase.transmitters +
               self.channelDatabase.receivers +
               self.channelDatabase.transceivers +
               self.channelDatabase.instruments +
               self.channelDatabase.processors +
               self.channelDatabase.attenuators +
               self.channelDatabase.DCSources +
               self.channelDatabase.spectrum_analyzers)

    def update_channelDict(self):
        self.channelDict = {c.label: c for c in self.get_current_channels()}
        self.build_connectivity_graph()

    def ls(self):
        cdb = Channels.ChannelDatabase
        q = self.session.query(cdb.label, cdb.time, cdb.id, cdb.notes).\
            order_by(Channels.ChannelDatabase.id, Channels.ChannelDatabase.label, Channels.ChannelDatabase.notes).all()
        table_code = ""
        for i, (label, time, id, notes) in enumerate(q):
            y, d, t = map(time.strftime, ["%Y", "%b. %d", "%I:%M:%S %p"])
            # t = time.strftime("(%Y) %b. %d @ %I:%M:%S %p")
            table_code += f"<tr><td>{id}</td><td>{y}</td><td>{d}</td><td>{t}</td><td>{label}</td><td>{notes}</td></tr>"
        display(HTML(f"<table><tr><th>id</th><th>Year</th><th>Date</th><th>Time</th><th>Name</th><th>Notes</th></tr><tr>{table_code}</tr></table>"))

    def ent_by_type(self, obj_type, show=False):
        q = self.session.query(obj_type).filter(obj_type.channel_db.has(label="working")).order_by(obj_type.label).all()
        if show:
            for i, el in enumerate(q):
                print(f"[{i}] -> {el.label}")
        else:
            return q

    def show(self, qubits=[]):
        # nodes     = list(dgraph.nodes())
        edges = []
        qub_objs = qubits if not qubits == [] else self.qubits()
        for q in qub_objs:
            edges.append((q, q.measure_chan))
            edges.append((q.measure_chan, q.measure_chan.phys_chan))
            edges.append((q.measure_chan.phys_chan,q.measure_chan.phys_chan.transmitter))
            edges.append((q, q.phys_chan))
            edges.append((q.phys_chan, q.phys_chan.transmitter))

            #Generators
            if q.measure_chan.phys_chan.generator:
                edges.append((q.measure_chan.phys_chan, q.measure_chan.phys_chan.generator))
            if q.phys_chan.generator:
                edges.append((q.phys_chan, q.phys_chan.generator))

            # Triggers
            if q.measure_chan.trig_chan:
                edges.append((q.measure_chan, q.measure_chan.trig_chan))


        graph = nx.digraph.DiGraph()
        graph.add_edges_from(edges)

        indices   = {n: i for i, n in enumerate(graph.nodes())}
        node_data = [{'label': str(n).replace('(','\r\n(')} for n in graph.nodes()]
        link_data = [{'source': indices[s], 'target': indices[t]} for s, t in graph.edges()]

        qub_objs.sort(key=lambda x: x.label)
        qubit_names = [q.label for q in qub_objs]

        loc = {}
        def next_level(nodes, iteration=0, offset=0, accum=[]):
            if len(accum) == 0:
                loc[nodes[0]] = {'x': 0, 'y': 0}
                accum = [nodes]
            next_gen_nodes = list(reduce(operator.add, [list(graph.successors(n)) for n in nodes]))
            l = len(next_gen_nodes)
            if l > 0:
                for k,n in enumerate(next_gen_nodes):
                    loc[n] = {'x': k, 'y': -(iteration+1)}
                accum.append(next_gen_nodes)
                return next_level(next_gen_nodes, iteration=iteration+1, offset=2.5*l, accum=accum)
            else:
                return accum

        hierarchy = [next_level([q]) for q in qub_objs]
        widest = [max([len(row) for row in qh]) for qh in hierarchy]
        for i in range(1, len(qub_objs)):
            offset = sum(widest[:i])
            loc[qub_objs[i]]['x'] += offset*3
            for n in nx.descendants(graph, qub_objs[i]):
                loc[n]['x'] += offset*3

        x = [loc[n]['x'] for n in graph.nodes()]
        y = [loc[n]['y'] for n in graph.nodes()]
        xs = LinearScale(min=min(x)-0.5, max=max(x)+0.6)
        ys = LinearScale(min=min(y)-0.5, max=max(y)+0.6)
        fig_layout = Layout(width='960px', height='500px')
        bq_graph      = Graph(node_data=node_data, link_data=link_data, x=x, y=y, scales={'x': xs, 'y': ys},
                            link_type='line', colors=['orange'] * len(node_data), directed=False)
        bgs_lines = []
        middles   = []
        for i in range(len(qub_objs)):
            if i==0:
                start = -0.4
                end = widest[0]-0.6
            elif i == len(qub_objs):
                start = sum(widest)-0.4
                end = max(x)+0.4
            else:
                start = sum(widest[:i])-0.4
                end = sum(widest[:i+1])-0.6

        fig        = Figure(marks=[bq_graph], layout=fig_layout)
        return fig

    def show_frequency_plan(self):
        c_freqs = {}
        m_freqs = {}
        for qubit in self.qubits():
            c_freqs[qubit.label] = qubit.frequency*1e-9
            if qubit.phys_chan.generator:
                c_freqs[qubit.label] += qubit.phys_chan.generator.frequency*1e-9

            m_freqs[qubit.label] = qubit.measure_chan.frequency*1e-9
            if qubit.measure_chan.phys_chan.generator:
                m_freqs[qubit.label] += qubit.measure_chan.phys_chan.generator.frequency*1e-9
        def spike_at(f):
            fs = np.linspace(f-0.02,f+0.02,50)
            return fs, np.exp(-(fs-f)**2/0.01**2)
        figs = []
        for freqs, ss in zip([c_freqs, m_freqs],["Control","Measure"]):
            sx   = LinearScale()
            sy   = LinearScale()
            ax   = Axis(scale=sx, label="Frequency (GHz)")
            ay   = Axis(scale=sy, orientation='vertical')
            lines = []
            for k,f in freqs.items():
                fs, a = spike_at(f)
                lines.append(Lines(x=fs, y=a, scales={'x': sx, 'y': sy}))
            labels = Label(x=list(freqs.values()), y=[1.1 for f in freqs], text=list(freqs.keys()), align='middle', scales= {'x': sx, 'y': sy},
                        default_size=14, font_weight='bolder', colors=['#4f6367'])
            figs.append(Figure(marks=lines+[labels], axes=[ax, ay], title=f"{ss} Frequency Plan"))
        return HBox(figs)

    def receivers(self):
        return self.ent_by_type(Channels.Receiver)

    def transmitters(self):
        return self.ent_by_type(Channels.Transmitter)

    def transceivers(self):
        return self.ent_by_type(Channels.Transceiver)

    def qubits(self):
        return self.ent_by_type(Channels.Qubit)

    def meas(self):
        return self.ent_by_type(Channels.Measurement)

    def markers(self):
       return self.ent_by_type(Channels.LogicalMarkerChannel)

    @check_session_dirty
    def load(self, name, index=1):
        """Load the latest instance for a particular name. Specifying index = 2 will select the second most recent instance """
        cdb = Channels.ChannelDatabase
        items = self.session.query(cdb).filter(cdb.label==name).order_by(cdb.time.desc()).all()
        self.load_obj(items[-index])

    @check_session_dirty
    def load_by_id(self, id_num):
        item = self.session.query(Channels.ChannelDatabase).filter_by(id=id_num).first()
        self.load_obj(item)

    def clear(self, channel_db=None, create_new=True):
        # If no database is specified, clear self.database
        channel_db = channel_db if channel_db else self.channelDatabase

        self.session.delete(channel_db)
        self.session.commit()

        if create_new:
            self.channelDatabase = Channels.ChannelDatabase(label="working", time=datetime.datetime.now())
            self.add_and_update_dict(self.channelDatabase)
            self.session.commit()
        channelLib = self

    def rm(self, library_name, keep_id=-1):
        """Remove the channel library named `library_name`. If no `keep_version` is specified then
        all versions are removed. Otherwise """
        cdb = Channels.ChannelDatabase
        items = self.session.query(cdb).filter(cdb.label==library_name and cdb.id!=keep_id).all()
        for item in items:
            self.session.delete(item)

    def rm_by_id(self, id):
        """Remove the channel library with id `id`"""
        item = self.session.query(Channels.ChannelDatabase).filter_by(id=id_num).first()
        self.session.delete(item)

    def load_obj(self, obj):
        self.clear(create_new=False)
        self.channelDatabase = bbndb.deepcopy_sqla_object(obj, self.session)
        self.channelDatabase.label = "working"
        self.session.commit()
        self.update_channelDict()

    def commit(self):
        self.session.commit()
        self.update_channelDict()

    def revert(self):
        self.session.rollback()

    @check_session_dirty
    def save_as(self, name, notes = ''):
        if name == "working":
            raise ValueError("Cannot save as `working` since that is the default working environment name...")
        self.commit()
        new_channelDatabase = bbndb.deepcopy_sqla_object(self.channelDatabase, self.session)
        new_channelDatabase.label = name
        new_channelDatabase.time = datetime.datetime.now()
        new_channelDatabase.notes = notes
        self.commit()

    def add_and_update_dict(self, el):
        if isinstance(el, list):
            self.session.add_all(el)
        else:
            self.session.add(el)
        self.update_channelDict()

    #Dictionary methods
    def __getitem__(self, key):
        return self.channelDict[key]

    def __setitem__(self, key, value):
        self.channelDict[key] = value

    def __delitem__(self, key):
        del self.channelDict[key]

    def __contains__(self, key):
        return key in self.channelDict

    def keys(self):
        return self.channelDict.keys()

    def values(self):
        return self.channelDict.values()

    def build_connectivity_graph(self):
        # build connectivity graph
        for chan in self.session.query(Channels.Qubit).filter(Channels.Qubit not in self.connectivityG).all():
            self.connectivityG.add_node(chan)
        for chan in self.session.query(Channels.Edge): #select(e for e in Channels.Edge):
            self.connectivityG.add_edge(chan.source, chan.target)
            self.connectivityG[chan.source][chan.target]['channel'] = chan

    @check_for_duplicates
    def new_APS3(self, label, address, serial_port, **kwargs):
        chan1  = Channels.PhysicalQuadratureChannel(label=f"{label}-1", channel=0, instrument=label, translator="APS3Pattern", sampling_rate=2.5e9, channel_db=self.channelDatabase)
        chan2  = Channels.PhysicalQuadratureChannel(label=f"{label}-2", channel=1, instrument=label, translator="APS3Pattern", sampling_rate=2.5e9, channel_db=self.channelDatabase)
        m1     = Channels.PhysicalMarkerChannel(label=f"{label}-m1", channel=0, instrument=label, translator="APS3Pattern", sampling_rate=2.5e9, channel_db=self.channelDatabase)

        this_transmitter = Channels.Transmitter(label=label, model="APS3", address=address, serial_port=serial_port, channels=[chan1, chan2, m1], channel_db=self.channelDatabase, **kwargs)
        this_transmitter.trigger_source = 'external' if 'trigger_source' not in kwargs else kwargs['trigger_source']

        self.add_and_update_dict(this_transmitter)
        return this_transmitter


    @check_for_duplicates
    def new_APS2(self, label, address, **kwargs):
        chan1  = Channels.PhysicalQuadratureChannel(label=f"{label}-1", channel=0, instrument=label, translator="APS2Pattern", channel_db=self.channelDatabase)
        m1     = Channels.PhysicalMarkerChannel(label=f"{label}-m1", channel=0, instrument=label, translator="APS2Pattern", channel_db=self.channelDatabase)
        m2     = Channels.PhysicalMarkerChannel(label=f"{label}-m2", channel=1, instrument=label, translator="APS2Pattern", channel_db=self.channelDatabase)
        m3     = Channels.PhysicalMarkerChannel(label=f"{label}-m3", channel=2, instrument=label, translator="APS2Pattern", channel_db=self.channelDatabase)
        m4     = Channels.PhysicalMarkerChannel(label=f"{label}-m4", channel=3, instrument=label, translator="APS2Pattern", channel_db=self.channelDatabase)

        this_transmitter = Channels.Transmitter(label=label, model="APS2", address=address, channels=[chan1, m1, m2, m3, m4], channel_db=self.channelDatabase, **kwargs)
        this_transmitter.trigger_source = "external"
        this_transmitter.address        = address

        self.add_and_update_dict(this_transmitter)
        return this_transmitter

    @check_for_duplicates
    def new_APS(self, label, address, **kwargs):
        chan1  = Channels.PhysicalQuadratureChannel(label=f"{label}-12", channel = 0, instrument=label, translator="APSPattern", channel_db=self.channelDatabase)
        chan2  = Channels.PhysicalQuadratureChannel(label=f"{label}-34", channel = 1, instrument=label, translator="APSPattern", channel_db=self.channelDatabase)
        m1     = Channels.PhysicalMarkerChannel(label=f"{label}-1m1", channel=0, instrument=label, translator="APSPattern", channel_db=self.channelDatabase)
        m2     = Channels.PhysicalMarkerChannel(label=f"{label}-2m1", channel=1, instrument=label, translator="APSPattern", channel_db=self.channelDatabase)
        m3     = Channels.PhysicalMarkerChannel(label=f"{label}-3m1", channel=2, instrument=label, translator="APSPattern", channel_db=self.channelDatabase)
        m4     = Channels.PhysicalMarkerChannel(label=f"{label}-4m1", channel=3, instrument=label, translator="APSPattern", channel_db=self.channelDatabase)

        this_transmitter = Channels.Transmitter(label=label, model="APS", address=address, channels=[chan1, chan2, m1, m2, m3, m4], channel_db=self.channelDatabase)
        this_transmitter.trigger_source = "external"
        this_transmitter.address        = address

        self.add_and_update_dict(this_transmitter)
        return this_transmitter

    @check_for_duplicates
    def new_TDM(self, label, address, **kwargs):
        chans = []
        for k in range(7): # TDM has 7 digital inputs
            chans.append(Channels.DigitalInput(label=f"DigitalInput-{label}-{k}", channel=k, channel_db=self.channelDatabase))
        tdm = Channels.Processor(label=label, model="TDM", address=address, trigger_interval=250e-6, channels=chans, channel_db=self.channelDatabase)
        self.add_and_update_dict(tdm)
        return tdm

    @check_for_duplicates
    def new_spectrum_analzyer(self, label, address, source, **kwargs):
        sa = Channels.SpectrumAnalyzer(label=label, model="SpectrumAnalyzer", address=address, LO_source=source, channel_db=self.channelDatabase, **kwargs)
        self.add_and_update_dict(sa)
        return sa

    @check_for_duplicates
    def new_DC_source(self, label, address, **kwargs):
        dcsource = Channels.DCSource(label=label, model="YokogawaGS200", address=address, standalone=True, channel_db=self.channelDatabase, **kwargs)
        self.add_and_update_dict(dcsource)
        return dcsource

    @check_for_duplicates
    def new_attenuator(self,label,address,attenuation=0):
        chan1 = Channels.AttenuatorChannel(label=f"AttenChan-{label}-1", channel=1, attenuation=attenuation, channel_db=self.channelDatabase)
        chan2 = Channels.AttenuatorChannel(label=f"AttenChan-{label}-2", channel=2, attenuation=attenuation, channel_db=self.channelDatabase)
        chan3 = Channels.AttenuatorChannel(label=f"AttenChan-{label}-3", channel=3, attenuation=attenuation, channel_db=self.channelDatabase)
        thing = Channels.Attenuator(label=label,model="DigitalAttenuator",address=address,channels=[chan1, chan2, chan3], standalone=True, channel_db=self.channelDatabase)
        self.add_and_update_dict(thing)
        return thing

    @check_for_duplicates
    def new_APS2_rack(self, label, ip_addresses, tdm_ip=None, **kwargs):
        transmitters  = [self.new_APS2(f"{label}_U{n+1}", f"{ip}") for n, ip in enumerate(ip_addresses)]
        this_transceiver = Channels.Transceiver(label=label, model="APS2", master=True, address=ip_addresses[0], transmitters=transmitters, channel_db=self.channelDatabase, **kwargs)
        for t in transmitters:
            t.transceiver = this_transceiver

        if tdm_ip:
            tdm = self.new_TDM(f"{label}_TDM", tdm_ip)
            this_transceiver.processors = [tdm]
            for t in transmitters:
                t.trigger_source = 'system'

        self.add_and_update_dict(this_transceiver)
        return this_transceiver

    @check_for_duplicates
    def new_X6(self, label, address, dsp_channel=0, record_length=1024, **kwargs):

        phys_channels = (1, 2)
        chans = []

        for phys_chan in (1,2):
            chans.append(Channels.ReceiverChannel(label=f"RecvChan-{label}-{phys_chan}",
                            channel=phys_chan, channel_db=self.channelDatabase))

        this_receiver = Channels.Receiver(label=label, model="X6", address=address, channels=chans,
                                      record_length=record_length, channel_db=self.channelDatabase, **kwargs)
        this_receiver.trigger_source = "external"
        this_receiver.stream_types   = "raw, demodulated, integrated"
        this_receiver.address        = address
        this_receiver.stream_sel     = "X6StreamSelector"

        self.add_and_update_dict(this_receiver)
        return this_receiver

    @check_for_duplicates
    def new_Alazar(self, label, address, record_length=1024, **kwargs):
        chan1 = Channels.ReceiverChannel(label=f"RecvChan-{label}-1", channel=1, channel_db=self.channelDatabase)
        chan2 = Channels.ReceiverChannel(label=f"RecvChan-{label}-2", channel=2, channel_db=self.channelDatabase)

        this_receiver = Channels.Receiver(label=label, model="AlazarATS9870", address=address, channels=[chan1, chan2],
                                      record_length=record_length, channel_db=self.channelDatabase, **kwargs)
        this_receiver.trigger_source = "external"
        this_receiver.stream_types   = "raw"
        this_receiver.address        = address
        this_receiver.stream_sel     = "AlazarStreamSelector"

        self.add_and_update_dict(this_receiver)
        return this_receiver

    @check_for_duplicates
    def new_qubit(self, label, **kwargs):
        thing = Channels.Qubit(label=label, channel_db=self.channelDatabase, **kwargs)
        self.add_and_update_dict(thing)
        return thing

    @check_for_duplicates
    def new_marker(self, label, phys_chan, **kwargs):
        thing = Channels.LogicalMarkerChannel(label=label, phys_chan = phys_chan, channel_db=self.channelDatabase, **kwargs)
        self.add_and_update_dict(thing)
        return thing

    @check_for_duplicates
    def new_source(self, label, model, address, power=-30.0, frequency=5.0e9, reference='10MHz', **kwargs):
        thing = Channels.Generator(label=label, model=model, address=address, power=power,
                                    frequency=frequency, reference=reference,
                                    channel_db=self.channelDatabase, **kwargs)
        self.add_and_update_dict(thing)
        return thing

    def set_control(self, qubit_or_edge, transmitter, generator=None):

        if isinstance(transmitter, Channels.Transmitter):
            quads   = [c for c in transmitter.channels if isinstance(c, Channels.PhysicalQuadratureChannel)]
            markers = [c for c in transmitter.channels if isinstance(c, Channels.PhysicalMarkerChannel)]
            if len(quads) > 1:
            	raise ValueError("In set_control the Transmitter must have a single quadrature channel or a specific channel must be passed instead")
            elif len(quads) == 1:
            	phys_chan = quads[0]
        elif isinstance(transmitter, Channels.PhysicalQuadratureChannel):
            phys_chan = transmitter
            markers = [c for c in transmitter.transmitter.channels if isinstance(c, Channels.PhysicalMarkerChannel)]
        else:
            raise ValueError("In set_control the Transmitter must have a single quadrature channel or a specific channel must be passed instead")

        qubit_or_edge.phys_chan = phys_chan
        if generator:
            qubit_or_edge.phys_chan.generator = generator
        self.update_channelDict()

<<<<<<< HEAD
    def new_edge(self, source, target, cnot_impl=config.cnot_implementation):
=======
    def set_bias(self, qubit, bias=None, frequency=None):
        if not isinstance(qubit, Channels.Qubit):
            raise ValueError("Set DC bias for a qubit only")
        if not qubit.bias_pairs:
            raise ValueError("Bias - frequency pairs not defined")
            if bool(bias) and bool(frequency):
                raise ValueError("Choose either DC bias or source frequency")
        bias_pairs = sorted(qubit.bias_pairs.items())
        biases = [k[0] for k in bias_pairs]
        frequencies = [k[1] for k in bias_pairs]
        qubit.phys_chan.generator.frequency = freq if freq else interp1d(biases, frequencies)([bias])[0]
        qubit.bias_source.level = bias if bias else interp1d(frequencies, biases)([freq])[0]

    def new_edge(self, source, target):
>>>>>>> 838c65cf
        label = f"{source.label}->{target.label}"
        if label in self.channelDict:
            edge = self.channelDict[f"{source.label}->{target.label}"]
            logger.warning(f"The edge {source.label}->{target.label} already exists: using this edge.")
        else:
            edge = Channels.Edge(label=f"{source.label}->{target.label}", source=source, target=target, cnot_impl = cnot_impl, channel_db=self.channelDatabase)
        self.add_and_update_dict(edge)
        return edge

    def set_qubit_connectivity(self, graph):
        """
        Graph is a networkx DiGraph consisting of edges (source qubit, target qubit)
        """
        new_edges = [Channels.Edge(label=f"{source.label}->{target.label}", source=source, target=target) for source, target in graph.edges()]
        self.add_and_update_dict(new_edges)
        return new_edges

    def set_measure(self, qubit, transmitter, receivers, generator=None, trig_channel=None, gate=False, gate_channel=None, trigger_length=1e-7, tdm_chan=None):

        if isinstance(transmitter, Channels.Transmitter):
                quads   = [c for c in transmitter.channels if isinstance(c, Channels.PhysicalQuadratureChannel)]
                markers = [c for c in transmitter.channels if isinstance(c, Channels.PhysicalMarkerChannel)]
                if len(quads) > 1:
                    raise ValueError("In set_measure the Transmitter must have a single quadrature channel or a specific channel must be passed instead")
                elif len(quads) == 1:
                    phys_chan = quads[0]
        elif isinstance(transmitter, Channels.PhysicalQuadratureChannel):
            phys_chan = transmitter
            markers = [c for c in transmitter.transmitter.channels if isinstance(c, Channels.PhysicalMarkerChannel)]
        else:
            raise ValueError("In set_measure the Transmitter must have a single quadrature channel or a specific channel must be passed instead")

        if f"M-{qubit.label}" in self.channelDict:
            logger.warning(f"The measurement M-{qubit.label} already exists: using this measurement.")
            meas = self.channelDict[f"M-{qubit.label}"]
        else:
            meas = Channels.Measurement(label=f"M-{qubit.label}", channel_db=self.channelDatabase)
        meas.phys_chan = phys_chan
        if generator:
            meas.phys_chan.generator = generator

        phys_trig_channel = trig_channel if trig_channel else transmitter.get_chan("m1")

        if f"ReceiverTrig-{qubit.label}" in self.channelDict:
            logger.warning(f"The Receiver trigger ReceiverTrig-{qubit.label} already exists: using this channel.")
            trig_chan = self.channelDict[f"ReceiverTrig-{qubit.label}"]
        else:
            trig_chan = Channels.LogicalMarkerChannel(label=f"ReceiverTrig-{qubit.label}", channel_db=self.channelDatabase)
            self.session.add(trig_chan)
        trig_chan.phys_chan    = phys_trig_channel
        trig_chan.pulse_params = {"length": trigger_length, "shape_fun": "constant"}
        meas.trig_chan         = trig_chan
        qubit.measure_chan     = meas

        if isinstance(receivers, Channels.Receiver) and len(receivers.channels) > 1:
            raise ValueError("In set_measure the Receiver must have a single receiver channel or a specific channel must be passed instead")
        elif isinstance(receivers, Channels.Receiver) and len(receivers.channels) == 1:
            rcv_chan = receivers.channels[0]
        elif isinstance(receivers, Channels.ReceiverChannel):
            rcv_chan = receivers
        else:
            raise ValueError("In set_measure the Transmitter must have a single quadrature channel or a specific channel must be passed instead")

        meas.receiver_chan = rcv_chan
        self.add_and_update_dict([meas, trig_chan])

        if gate:
            phys_gate_channel   = gate_channel if gate_channel else transmitter.get_chan("m2")
            if f"M-{qubit.label}-gate" in self.channelDict:
                logger.warning(f"The gate channel M-{qubit.label}-gate already exists: using this channel.")
                gate_chan = self.channelDict[f"M-{qubit.label}-gate"]
            gate_chan           = Channels.LogicalMarkerChannel(label=f"M-{qubit.label}-gate", channel_db=self.channelDatabase)
            gate_chan.phys_chan = phys_gate_channel
            meas.gate_chan      = gate_chan
            self.add_and_update_dict([gate_chan])

        if tdm_chan:
            if isinstance(tdm_chan, Channels.DigitalInput):
                phys_tdm_channel = tdm_chan
            else:
                if not hasattr(self.channelDatabase, 'processors') or not self.channelDatabase.processors:
                    raise ValueError(f"No processor is defined")
                elif len(self.channelDatabase.processors) > 1:
                    raise ValueError(f"Multiple processors are defined. Please specify digital input channel.")
                else:
                    tdm = self.channelDatabase.processors[0]
            phys_tdm_channel  =  tdm.get_chan(tdm_chan)
            meas.processor_chan = phys_tdm_channel
            self.add_and_update_dict([meas, phys_tdm_channel])

    def set_master(self, master_instrument, trig_channel=None, pulse_length=1e-7):

        if isinstance(master_instrument, Channels.Processor):
            master_instrument.master = True

        elif trig_channel:

            if not isinstance(trig_channel, Channels.PhysicalMarkerChannel):
                raise ValueError("In set_master the trigger channel must be an instance of PhysicalMarkerChannel")

            if "slave_trig" in self.channelDict:
                logger.warning(f"The slave trigger slave_trig already exists: using this trigger.")
                st = self.channelDict["slave_trig"]
            else:
                st = Channels.LogicalMarkerChannel(label="slave_trig", channel_db=self.channelDatabase)
            st.phys_chan = trig_channel
            st.pulse_params = {"length": pulse_length, "shape_fun": "constant"}
            master_instrument.master = True
            master_instrument.trigger_source = "internal"
            self.add_and_update_dict([st])

        else:
            raise ValueError(f"Could not determine which transmitter to set as master for {master_instrument}:{trig_channel}")

# Used by QGL2, which needs a non-class member function to
# retrieve a Qubit from the CL without accessing the CL directly
def QubitFactory(label):
    ''' Return a saved qubit channel'''
    if channelLib is None:
        raise Exception("No channel library initialized")
    channelLib.update_channelDict()
#    cs = [c for c in channelLib.channelDatabase.channels if c.label==label]
    cs = [c for c in channelLib.channelDatabase.channels if c.label==label and isinstance(c, Channels.Qubit)]
    # q = channelLib.session.query(Channels.Qubit).filter(Channels.Qubit.label==label and Channels.Qubit.channel_db==channelLib.channelDatabase).all()
    if len(cs) == 1:
        return cs[0]
    else:
        raise Exception(f"Expected to find a single qubit '{label}' but found {len(cs)} qubits with the same label instead.")

def MeasFactory(label):
    ''' Return a saved measurement channel.'''
    if channelLib is None:
        raise Exception("No channel library initialized")
    channelLib.update_channelDict()
#    cs = [c for c in channelLib.channelDatabase.channels if c.label==label]
    cs = [c for c in channelLib.channelDatabase.channels if c.label==label and isinstance(c, Channels.Measurement)]
    # q = channelLib.session.query(Channels.Qubit).filter(Channels.Qubit.label==label and Channels.Qubit.channel_db==channelLib.channelDatabase).all()
    if len(cs) == 1:
        return cs[0]
    else:
        raise Exception(f"Expected to find a single measurement '{label}' but found {len(cs)} measurements with the same label instead.")

def MarkerFactory(label):
    ''' Return a saved Marker channel with this label. '''
    if channelLib is None:
        raise Exception("No channel library initialized")
#    cs = [c for c in channelLib.channelDatabase.channels if c.label==label]
    cs = [c for c in channelLib.channelDatabase.channels if c.label==label and isinstance(c, Channels.LogicalMarkerChannel)]
    channelLib.update_channelDict()
    # q = channelLib.session.query(Channels.Qubit).filter(Channels.Qubit.label==label and Channels.Qubit.channel_db==channelLib.channelDatabase).all()
    if len(cs) == 1:
        return cs[0]
    else:
        raise Exception(f"Expected to find a single marker '{label}' but found {len(cs)} markers with the same label instead.")

def EdgeFactory(source, target):
    if channelLib is None:
        raise Exception("No channel library initialized")
    channelLib.update_channelDict()
    if channelLib.connectivityG.has_edge(source, target):
        return channelLib.connectivityG[source][target]['channel']
    elif channelLib.connectivityG.has_edge(target, source):
        return channelLib.connectivityG[target][source]['channel']
    else:
        raise ValueError('Edge {0} not found in connectivity graph'.format((
            source, target)))<|MERGE_RESOLUTION|>--- conflicted
+++ resolved
@@ -543,9 +543,6 @@
             qubit_or_edge.phys_chan.generator = generator
         self.update_channelDict()
 
-<<<<<<< HEAD
-    def new_edge(self, source, target, cnot_impl=config.cnot_implementation):
-=======
     def set_bias(self, qubit, bias=None, frequency=None):
         if not isinstance(qubit, Channels.Qubit):
             raise ValueError("Set DC bias for a qubit only")
@@ -560,7 +557,6 @@
         qubit.bias_source.level = bias if bias else interp1d(frequencies, biases)([freq])[0]
 
     def new_edge(self, source, target):
->>>>>>> 838c65cf
         label = f"{source.label}->{target.label}"
         if label in self.channelDict:
             edge = self.channelDict[f"{source.label}->{target.label}"]
