--- conflicted
+++ resolved
@@ -370,295 +370,6 @@
 
     def build_connectivity_graph(self):
         # build connectivity graph
-<<<<<<< HEAD
-        self.connectivityG.clear()
-        for chan in self.channelDict.values():
-            if isinstance(chan,
-                          Channels.Qubit) and chan not in self.connectivityG:
-                self.connectivityG.add_node(chan)
-        for chan in self.channelDict.values():
-            if isinstance(chan, Channels.Edge):
-                self.connectivityG.add_edge(chan.source, chan.target)
-                self.connectivityG[chan.source][chan.target]['channel'] = chan
-
-    def load_from_library(self, return_only=False):
-        """Loads the YAML library, creates the QGL objects, and returns a list of the visited filenames
-        for the filewatcher."""
-        if not self.library_file:
-            return
-        try:
-            with open(self.library_file, 'r') as FID:
-                loader = config.Loader(FID)
-                try:
-                    tmpLib = loader.get_single_data()
-                    filenames = loader.filenames
-                finally:
-                    loader.dispose()
-
-            # Check to see if we have the mandatory sections
-            for section in ['instruments', 'qubits', 'filters']:
-                if section not in tmpLib.keys():
-                    raise ValueError("{} section not present in config file {}.".format(section, self.library_file))
-
-            instr_dict   = tmpLib['instruments']
-            qubit_dict   = tmpLib['qubits']
-            filter_dict  = tmpLib['filters']
-            trigger_dict = tmpLib.get('markers', {}) # This section is optional
-            edge_dict    = tmpLib.get('edges', {}) # This section is optional
-            master_awgs  = []
-
-            # Construct the channel library
-            channel_dict = {}
-            marker_lens = {}
-
-            for name, instr in instr_dict.items():
-                if "tx_channels" in instr.keys():
-                    for chan_name, channel in instr["tx_channels"].items():
-                        if channel is None:
-                            params = {}
-                        else:
-                            params = {k: v for k,v in channel.items() if k in Channels.PhysicalQuadratureChannel.__atom_members__.keys()}
-                        params["label"] = name + "-" + chan_name
-                        params["instrument"] = name
-                        params["translator"] = instr["type"] + "Pattern"
-                        params["__module__"] = "QGL.Channels"
-                        params["__class__"]  = "PhysicalQuadratureChannel"
-                        channel_dict[params["label"]] = params
-                if "rx_channels" in instr.keys():
-                    for chan_name, channel in instr["rx_channels"].items():
-                        if channel is None:
-                            params = {}
-                        else:
-                            params = {k: v for k,v in channel.items() if k in Channels.PhysicalMarkerChannel.__atom_members__.keys()}
-                        params["label"] = name + "-" + chan_name
-                        params["instrument"] = name
-                        params["translator"] = instr["type"] + "Pattern"
-                        params["__module__"] = "QGL.Channels"
-                        params["__class__"]  = "PhysicalMarkerChannel"
-                        channel_dict[params["label"]] = params
-                if "markers" in instr.keys():
-                    for mark_name, marker in instr["markers"].items():
-                        if marker is None:
-                            params = {}
-                        else:
-                            params = {k: v for k,v in marker.items() if k in Channels.PhysicalMarkerChannel.__atom_members__.keys()}
-                        params["label"] = name + "-" + mark_name
-                        params["instrument"] = name
-                        params["translator"] = instr["type"] + "Pattern"
-                        params["__module__"] = "QGL.Channels"
-                        params["__class__"]  = "PhysicalMarkerChannel"
-                        if "length" in marker.keys():
-                            marker_lens[params["label"]] = marker["length"]
-                        channel_dict[params["label"]] = params
-                if "master" in instr.keys() and instr["master"]:
-                    if instr['type'] != 'TDM':
-                        slave_chan = instr["slave_trig"] if "slave_trig" in instr.keys() else "slave"
-                        master_awgs.append(name + "-" + slave_chan)
-                    else:
-                        master_awgs.append(name)
-                # Eventually we should support multiple masters...
-                if "slave_trig" in instr.keys():
-                    params = {}
-                    params["label"]        = "slave_trig"
-                    params["phys_chan"]    = name + "-" + instr["slave_trig"]
-                    if params["phys_chan"] in marker_lens.keys():
-                        length = marker_lens[params["phys_chan"]]
-                    else:
-                        length = 1e-7
-                    params["pulse_params"] = {"length": length, "shape_fun": "constant"}
-                    params["__module__"]   = "QGL.Channels"
-                    params["__class__"]    = "LogicalMarkerChannel"
-                    channel_dict[params["label"]] = params
-
-            # Establish the slave trigger, assuming for now that we have a single
-            # APS master. This might change later.
-            if len(master_awgs) > 1:
-                raise ValueError("More than one AWG is marked as master.")
-            # elif len(master_awgs) == 1  and instr_dict[master_awgs[0].split('-')[0]]['type'] != 'TDM':
-            #     params = {}
-            #     params["label"]       = "slave_trig"
-            #     params["phys_chan"]    = master_awgs[0]
-            #     if params["phys_chan"] in marker_lens.keys():
-            #         length = marker_lens[params["phys_chan"]]
-            #     else:
-            #         length = 1e-7
-            #     params["pulse_params"] = {"length": length, "shape_fun": "constant"}
-            #     params["__module__"]  = "QGL.Channels"
-            #     params["__class__"]   = "LogicalMarkerChannel"
-            #     channel_dict[params["label"]] = params
-
-            for name, filt in filter_dict.items():
-                if "StreamSelector" in filt["type"]:
-                    params = {k: v for k,v in filt.items() if k in Channels.ReceiverChannel.__atom_members__.keys()}
-                    params["label"]      = "RecvChan-" + name # instr_dict[filt["instrument"]]["name"] + "-" + name
-                    params["channel"]    = str(params["channel"]) # Convert to a string
-                    params["instrument"] = filt["source"]
-                    params["__module__"] = "QGL.Channels"
-                    params["__class__"]  = "ReceiverChannel"
-                    if "source" not in filt.keys():
-                        raise ValueError("No instrument (source) specified for Stream Selector")
-                    if filt["source"] not in instr_dict.keys() and filt["source"] not in channel_dict.keys():
-                        raise ValueError("Stream Selector source {} not found among list of instruments.".format(filt["source"]))
-                    params["instrument"] = filt["source"]
-
-                    channel_dict[params["label"]] = params
-
-            for name, qubit in qubit_dict.items():
-                # Create the Qubits
-                if len(qubit["control"]["AWG"].split()) != 2:
-                    print("Control AWG specification for {} ({}) must have a device, channel".format(name, qubit["control"]["AWG"]))
-                    raise ValueError("Control AWG specification for {} ({}) must have a device, channel".format(name, qubit["control"]["AWG"]))
-                ctrl_instr, ctrl_chan = qubit["control"]["AWG"].split()
-                params = {k: v for k,v in qubit["control"].items() if k in Channels.Qubit.__atom_members__.keys()}
-                params["label"]      = name
-                params["phys_chan"]   = ctrl_instr + "-" + ctrl_chan
-                params["__module__"] = "QGL.Channels"
-                params["__class__"]  = "Qubit"
-                channel_dict[params["label"]] = params
-                if 'generator' in qubit["control"].keys():
-                    channel_dict[params["phys_chan"]]["generator"] = qubit["control"]["generator"]
-
-                # Create the measurements
-                if len(qubit["measure"]["AWG"].split()) != 2:
-                    print("Measurement AWG specification for {} ({}) must have a device, channel".format(name, qubit["measure"]["AWG"]))
-                    raise ValueError("Measurement AWG specification for {} ({}) must have a device, channel".format(name, qubit["measure"]["AWG"]))
-                meas_instr, meas_chan = qubit["measure"]["AWG"].split()
-                params = {k: v for k,v in qubit["measure"].items() if k in Channels.Measurement.__atom_members__.keys()}
-                params["label"]        = "M-{}".format(name)
-                # parse the digitizer trigger from the marker dictionary, if available. If not, expected in the form Instr Ch
-                dig_trig = trigger_dict.get(qubit["measure"]["trigger"], qubit["measure"]["trigger"]) if trigger_dict else qubit["measure"]["trigger"]
-                params["trig_chan"]     = "digTrig-" + dig_trig
-                params["phys_chan"]     = meas_instr + "-" + meas_chan
-                params["meas_type"]     = "autodyne"
-                params["receiver_chan"] = "RecvChan-" + qubit["measure"]["receiver"]
-                if "tdm_chan" in qubit["measure"].keys():
-                    params['tdm_chan']  = qubit["measure"]["tdm_chan"]
-                params["__module__"]   = "QGL.Channels"
-                params["__class__"]    = "Measurement"
-                channel_dict[params["label"]] = params
-                if 'generator' in qubit["measure"].keys():
-                    channel_dict[params["phys_chan"]]["generator"] = qubit["measure"]["generator"]
-
-                # Create the receiver channels
-                if "receiver" in qubit["measure"].keys():
-                    if len(qubit["measure"]["receiver"].split()) != 1:
-                        print("Receiver specification for {} ({}) must have a stream selector".format(name, qubit["measure"]["receiver"]))
-                        raise ValueError("Receiver specification for {} ({}) must have a stream selector".format(name, qubit["measure"]["receiver"]))
-                    phys_instr, phys_marker = dig_trig.split()
-                    params = {}
-                    params["label"]        = "digTrig-" + dig_trig
-                    params["phys_chan"]     = phys_instr + "-" + phys_marker
-                    if params["phys_chan"] in marker_lens.keys():
-                        length = marker_lens[params["phys_chan"]]
-                    else:
-                        length = 3e-7
-                    params["pulse_params"]  = {"length": length, "shape_fun": "constant"}
-                    params["__module__"]   = "QGL.Channels"
-                    params["__class__"]    = "LogicalMarkerChannel"
-                    # Don't duplicate triggers to the same digitizer
-                    if params["label"] not in channel_dict.keys():
-                        channel_dict[params["label"]] = params
-
-                # Create the measurement gate chan:
-                if "gate" in qubit["measure"].keys():
-                    phys_instr, phys_marker = qubit["measure"]["gate"].split()
-                    params = {}
-                    params["label"]      = "M-{}-gate".format(name)
-                    params["phys_chan"]   = phys_instr + "-" + phys_marker
-                    params["__module__"] = "QGL.Channels"
-                    params["__class__"]  = "LogicalMarkerChannel"
-                    channel_dict[params["label"]] = params
-                    channel_dict["M-{}".format(name)]["gate_chan"] = params["label"]
-
-                # Create the control gate chan:
-                if "gate" in qubit["control"].keys():
-                    phys_instr, phys_marker = qubit["control"]["gate"].split()
-                    params = {}
-                    params["label"]      = "{}-gate".format(name)
-                    params["phys_chan"]   = phys_instr + "-" + phys_marker
-                    params["__module__"] = "QGL.Channels"
-                    params["__class__"]  = "LogicalMarkerChannel"
-                    channel_dict[params["label"]] = params
-                    channel_dict[name]["gate_chan"] = params["label"]
-
-
-            for trig_name, trigger in trigger_dict.items():
-                phys_instr, phys_marker = trigger.split()
-                params = {}
-                params["label"]      = trig_name
-                params["phys_chan"]   = phys_instr + "-" + phys_marker
-                if params["phys_chan"] in marker_lens.keys():
-                    length = marker_lens[params["phys_chan"]]
-                else:
-                    length = 1e-7
-                params["__module__"] = "QGL.Channels"
-                params["__class__"]  = "LogicalMarkerChannel"
-                channel_dict[params["label"]] = params
-
-            for name, edge in edge_dict.items():
-                # Create the Edges
-                if len(edge["AWG"].split()) != 2:
-                    print("Control AWG specification for {} ({}) must have a device, channel".format(name, edge["AWG"]))
-                    raise ValueError("Control AWG specification for {} ({}) must have a device, channel".format(name, edge["AWG"]))
-                ctrl_instr, ctrl_chan = edge["AWG"].split()
-                params = {k: v for k,v in edge.items() if k in Channels.Edge.__atom_members__.keys()}
-                params["label"]      = name
-                params["phys_chan"]   = ctrl_instr + "-" + ctrl_chan
-                params["__module__"] = "QGL.Channels"
-                params["__class__"]  = "Edge"
-                channel_dict[params["label"]] = params
-                if 'generator' in edge.keys():
-                    channel_dict[params["phys_chan"]]["generator"] = edge["generator"]
-
-                # Create the edge gate chan:
-                if "gate" in edge.keys():
-                    phys_instr, phys_marker = edge["gate"].split()
-                    params = {}
-                    params["label"]      = "{}-gate".format(name)
-                    params["phys_chan"]   = phys_instr + "-" + phys_marker
-                    params["__module__"] = "QGL.Channels"
-                    params["__class__"]  = "LogicalMarkerChannel"
-                    channel_dict[params["label"]] = params
-                    channel_dict[name]["gate_chan"] = params["label"]
-
-            if return_only:
-                return channel_dict
-            else:
-                channel_dict = {k: self.instantiate(v) for k,v in channel_dict.items()}
-                # connect objects labeled by strings
-                for chan in channel_dict.values():
-                    for param in self.specialParams:
-                        if hasattr(chan, param) and getattr(chan, param) is not None:
-                            chan_to_find = channel_dict.get(getattr(chan, param), None)
-                            if not chan_to_find:
-                                print("Couldn't find {} of {} in the channel_dict!".format(param, chan))
-                            setattr(chan, param, chan_to_find)
-
-                self.channelDict.update(channel_dict)
-                self.build_connectivity_graph()
-                return filenames
-
-        except IOError:
-            print('No channel library found.')
-        except Exception as e:
-            print('Failed to load channel library: received exception', e)
-            exc_type, exc_value, exc_traceback = sys.exc_info()
-            traceback.print_tb(exc_traceback, limit=4, file=sys.stdout)
-
-    def instantiate(self, paramDict):
-        if 'pulse_params' in paramDict:
-            if 'shape_fun' in paramDict['pulse_params']:
-                shape_fun = paramDict['pulse_params']['shape_fun']
-                paramDict['pulse_params']['shape_fun'] = getattr(PulseShapes, shape_fun)
-        if '__class__' in paramDict:
-            className  = paramDict.pop('__class__')
-            moduleName = paramDict.pop('__module__')
-            __import__(moduleName)
-            return getattr(sys.modules[moduleName], className)(**paramDict)
-
-
-    def update_from_file(self):
-=======
         for chan in self.session.query(Channels.Qubit).filter(Channels.Qubit not in self.connectivityG).all():
             self.connectivityG.add_node(chan)
         for chan in self.session.query(Channels.Edge): #select(e for e in Channels.Edge):
@@ -823,7 +534,6 @@
         return edge
 
     def set_qubit_connectivity(self, graph):
->>>>>>> eaaa01ea
         """
         Graph is a networkx DiGraph consisting of edges (source qubit, target qubit)
         """
