'''
Channels is where we store information for mapping virtual (qubit) channel to real channels.

Created on Jan 19, 2012

Original Author: Colm Ryan

Copyright 2013 Raytheon BBN Technologies

Licensed under the Apache License, Version 2.0 (the "License");
you may not use this file except in compliance with the License.
You may obtain a copy of the License at

   http://www.apache.org/licenses/LICENSE-2.0

Unless required by applicable law or agreed to in writing, software
distributed under the License is distributed on an "AS IS" BASIS,
WITHOUT WARRANTIES OR CONDITIONS OF ANY KIND, either express or implied.
See the License for the specific language governing permissions and
limitations under the License.
'''

import json
import PulseShapes
import Compiler
import numpy as np

from math import tan,cos,pi

from instruments.AWGs import AWG
from instruments.MicrowaveSources import MicrowaveSource
from DictManager import DictManager

from atom.api import Atom, Str, Unicode, Float, Instance, Property, cached_property, \
                        Dict, Enum, Bool, Typed, observe

import FileWatcher

from copy import deepcopy

class Channel(Atom):
    '''
    Every channel has a label and some printers.
    '''
    label = Str()
    enabled = Bool(True)

    def __repr__(self):
        return "{0}: {1}".format(self.__class__.__name__, self.label)

    def __str__(self):
        return json.dumps(self, sort_keys=True, indent=2, default=json_serializer)

    def json_encode(self):
        jsonDict = self.__getstate__()

        #Strip out pass-through properties
        for k,m in self.members().items():
            if isinstance(m, Property):
                del jsonDict[k]

        #Turn instruments back into unicode labels
        for member in ["AWG", "generator", "physChan", "gateChan"]:
            if member in jsonDict:
                obj = jsonDict.pop(member)
                if obj:
                    jsonDict[member] = obj.label

        #We want the name of shape functions
        if "pulseParams" in jsonDict:
            pulseParams = deepcopy(jsonDict.pop("pulseParams"))
            if "shapeFun" in pulseParams:
                pulseParams["shapeFun"] = pulseParams["shapeFun"].__name__
            jsonDict["pulseParams"] = pulseParams

        return jsonDict

class PhysicalChannel(Channel):
    '''
    The main class for actual AWG channels.
    '''
    AWG = Typed(AWG)
    generator = Typed(MicrowaveSource)
    samplingRate = Property()
    delay = Float()

    def _get_samplingRate(self):
        return self.AWG.samplingRate

    def _default_AWG(self):
        return AWG()


class LogicalChannel(Channel):
    '''
    The main class from which we will generate sequences. 
    At some point it needs to be assigned to a physical channel.
    '''
    #During initilization we may just have a string reference to the channel
    physChan = Instance((unicode,PhysicalChannel))
    AWG = Property()

    def _get_AWG(self):
        return self.physChan.AWG

class PhysicalMarkerChannel(PhysicalChannel):
    '''
    An digital output channel on an AWG.
    '''
        
class PhysicalQuadratureChannel(PhysicalChannel):
    '''
    Something used to implement a standard qubit channel with two analog channels and a microwave gating channel.
    '''
    IChannel = Str()
    QChannel = Str()
    #During initilization we may just have a string reference to the channel
<<<<<<< HEAD
=======
    gateChan = Instance((unicode, PhysicalMarkerChannel))
>>>>>>> 7224d046
    ampFactor = Float(1.0)
    phaseSkew = Float(0.0)
    SSBFreq = Float(0.0)

    @cached_property
    def correctionT(self):
        return np.array([[self.ampFactor, self.ampFactor*tan(self.phaseSkew*pi/180)], [0, 1/cos(self.phaseSkew*pi/180)]])

    @observe('ampFactor', 'phaseSkew')
    def _reset_correctionT(self, change):
        if change['type'] == 'update':
            self.get_member('correctionT').reset(self)

class LogicalMarkerChannel(LogicalChannel):
    '''
    A class for digital channels for gating sources or triggering other things.
    '''
    pulseParams = Dict(default={'shapeFun': PulseShapes.square, 'length':100e-9})

class Qubit(LogicalChannel):
    '''
    The main class for generating qubit pulses.  Effectively a logical "QuadratureChannel".
    '''
<<<<<<< HEAD
    pulseParams = DictStrAny({'length':20e-9, 'piAmp':1.0, 'pi2Amp':0.5, 'shapeFun':PulseShapes.gaussian, 'buffer':0.0, 'cutoff':2, 'dragScaling':0, 'sigma':5e-9})
    gateChan = Either(Str, Instance(LogicalMarkerChannel))
=======
    pulseParams = Dict(default={'length':20e-9, 'piAmp':1.0, 'pi2Amp':0.5, 'shapeFun':PulseShapes.gaussian, 'buffer':0.0, 'cutoff':2, 'dragScaling':0, 'sigma':5e-9})
>>>>>>> 7224d046

    def __init__(self, **kwargs):
        super(Qubit, self).__init__(**kwargs)
        if self.physChan is None:
            self.physChan = PhysicalQuadratureChannel(label=kwargs['label']+'-phys')

class Measurement(LogicalChannel):
    '''
    A class for measurement channels. 
    Measurments are special because they can be different types:
    autodyne which needs an IQ pair or hetero/homodyne which needs just a marker channel. 
    '''
<<<<<<< HEAD
    measType = Enum('autodyne','homodyne', desc='Type of measurment (autodyne, homodyne)')
    autodyneFreq = Float
    pulseParams = DictStrAny({'length':100e-9, 'amp':1.0, 'shapeFun':PulseShapes.tanh, 'buffer':0.0, 'cutoff':2, 'sigma':1e-9})
    gateChan = Either(Str, Instance(LogicalMarkerChannel))
=======
    measType = Enum('autodyne','homodyne').tag(desc='Type of measurment (autodyne, homodyne)')
    autodyneFreq = Float()
    pulseParams = Dict(default={'length':100e-9, 'amp':1.0, 'shapeFun':PulseShapes.tanh, 'buffer':0.0, 'cutoff':2, 'sigma':1e-9})
>>>>>>> 7224d046


def QubitFactory(label, **kwargs):
    ''' Return a saved qubit channel or create a new one. '''
    if Compiler.channelLib and label in Compiler.channelLib.channelDict and isinstance(Compiler.channelLib[label], Qubit):
        return Compiler.channelLib[label]
    else:
        return Qubit(label=label, **kwargs)

def MeasFactory(label, measType='autodyne', **kwargs):
    ''' Return a saved measurment channel or create a new one. '''
    if Compiler.channelLib and label in Compiler.channelLib.channelDict and isinstance(Compiler.channelLib[label], Measurement):
        return Compiler.channelLib[label]
    else:
        return Measurement(label=label, measType = measType, **kwargs)

class ChannelLibrary(Atom):
    # channelDict = Dict(Str, Channel)
    channelDict = Typed(dict)
    logicalChannelManager = Typed(DictManager)
    physicalChannelManager = Typed(DictManager)
    libFile = Str()
    fileWatcher = Typed(FileWatcher.LibraryFileWatcher)

    def __init__(self, channelDict={}, **kwargs):
        super(ChannelLibrary, self).__init__(channelDict=channelDict, **kwargs)
        self.load_from_library()
        self.logicalChannelManager = DictManager(itemDict=self.channelDict,
                                                 displayFilter=lambda x : isinstance(x, LogicalChannel),
                                                 possibleItems=NewLogicalChannelList)
        self.physicalChannelManager = DictManager(itemDict=self.channelDict,
                                                  displayFilter=lambda x : isinstance(x, PhysicalChannel),
                                                  possibleItems=NewPhysicalChannelList)

        if self.libFile:
            self.fileWatcher = FileWatcher.LibraryFileWatcher(self.libFile, self.update_from_file)

    #Overload [] to allow direct pulling of channel info
    def __getitem__(self, chanLabel):
        return self.channelDict[chanLabel]

    def write_to_file(self):
        import JSONHelpers
        if self.libFile:
            #Pause the file watcher to stop cicular updating insanity
            if self.fileWatcher:
                self.fileWatcher.pause()
            with open(self.libFile, 'w') as FID:
                json.dump(self, FID, cls=JSONHelpers.LibraryEncoder, indent=2, sort_keys=True)
            if self.fileWatcher:
                self.fileWatcher.resume()

    def json_encode(self, matlabCompatible=False):
        return {"channelDict":self.channelDict}

    def load_from_library(self):
        import JSONHelpers
        if self.libFile:
            try:
                with open(self.libFile, 'r') as FID:
                    tmpLib = json.load(FID, cls=JSONHelpers.ChannelDecoder)
                    if isinstance(tmpLib, ChannelLibrary):
                        for chan in tmpLib.channelDict.values():
                            if isinstance(chan, LogicalChannel):
                                chan.physChan = tmpLib[chan.physChan] if chan.physChan in tmpLib.channelDict else None
                            elif isinstance(chan, PhysicalQuadratureChannel):
                                chan.gateChan = tmpLib[chan.gateChan] if chan.gateChan in tmpLib.channelDict else None
                        self.channelDict.update(tmpLib.channelDict)

            except IOError:
                print('No channel library found.')
            except ValueError:
                print('Failed to load channel library.')

    def update_from_file(self):
        """
        Only update relevant parameters
        Helps avoid both stale references from replacing whole channel objects (as in load_from_library)
        and the overhead of recreating everything.
        """
        updateList = ['ampFactor', 'phaseSkew', 'SSBFreq', 'delay', 'pulseParams']
        if self.libFile:
            with open(self.libFile, 'r') as FID:
                try:
                    allParams = json.load(FID)['channelDict']
                except ValueError:
                    print('Failed to update channel library from file. Probably is just half-written.')
                    return
                for chName, chParams in allParams.items():
                    if chName in self.channelDict:
                        for paramName in updateList:
                            if paramName in chParams:
                                #Deal with unicode/string difference
                                if paramName == 'pulseParams':
                                    paramDict = {k.encode('ascii'):v for k,v in chParams['pulseParams'].items()}
                                    shapeFunName = paramDict.pop('shapeFun', None)
                                    if shapeFunName:
                                        paramDict['shapeFun'] = getattr(PulseShapes, shapeFunName)
                                    setattr(self.channelDict[chName], 'pulseParams', paramDict)
                                else:
                                    setattr(self.channelDict[chName], paramName, chParams[paramName])


NewLogicalChannelList = [Qubit, LogicalMarkerChannel, Measurement]
NewPhysicalChannelList = [PhysicalMarkerChannel, PhysicalQuadratureChannel]

if __name__ == '__main__':
    import os.path
    import sys
    #Load the libraries
    execfile(os.path.join(os.path.dirname(sys.argv[0]), os.path.pardir, 'startup.py'))

    # create a channel params file
    import enaml
    from enaml.qt.qt_application import QtApplication

    with enaml.imports():
        from ChannelsViews import ChannelLibraryWindow

    app = QtApplication()
    view = ChannelLibraryWindow(channelLib=Compiler.channelLib, instrumentLib=instrumentLib)
    view.show()

    app.start()<|MERGE_RESOLUTION|>--- conflicted
+++ resolved
@@ -115,10 +115,6 @@
     IChannel = Str()
     QChannel = Str()
     #During initilization we may just have a string reference to the channel
-<<<<<<< HEAD
-=======
-    gateChan = Instance((unicode, PhysicalMarkerChannel))
->>>>>>> 7224d046
     ampFactor = Float(1.0)
     phaseSkew = Float(0.0)
     SSBFreq = Float(0.0)
@@ -142,12 +138,8 @@
     '''
     The main class for generating qubit pulses.  Effectively a logical "QuadratureChannel".
     '''
-<<<<<<< HEAD
-    pulseParams = DictStrAny({'length':20e-9, 'piAmp':1.0, 'pi2Amp':0.5, 'shapeFun':PulseShapes.gaussian, 'buffer':0.0, 'cutoff':2, 'dragScaling':0, 'sigma':5e-9})
-    gateChan = Either(Str, Instance(LogicalMarkerChannel))
-=======
     pulseParams = Dict(default={'length':20e-9, 'piAmp':1.0, 'pi2Amp':0.5, 'shapeFun':PulseShapes.gaussian, 'buffer':0.0, 'cutoff':2, 'dragScaling':0, 'sigma':5e-9})
->>>>>>> 7224d046
+    gateChan = Instance((unicode, LogicalMarkerChannel))
 
     def __init__(self, **kwargs):
         super(Qubit, self).__init__(**kwargs)
@@ -160,16 +152,10 @@
     Measurments are special because they can be different types:
     autodyne which needs an IQ pair or hetero/homodyne which needs just a marker channel. 
     '''
-<<<<<<< HEAD
-    measType = Enum('autodyne','homodyne', desc='Type of measurment (autodyne, homodyne)')
-    autodyneFreq = Float
-    pulseParams = DictStrAny({'length':100e-9, 'amp':1.0, 'shapeFun':PulseShapes.tanh, 'buffer':0.0, 'cutoff':2, 'sigma':1e-9})
-    gateChan = Either(Str, Instance(LogicalMarkerChannel))
-=======
     measType = Enum('autodyne','homodyne').tag(desc='Type of measurment (autodyne, homodyne)')
     autodyneFreq = Float()
     pulseParams = Dict(default={'length':100e-9, 'amp':1.0, 'shapeFun':PulseShapes.tanh, 'buffer':0.0, 'cutoff':2, 'sigma':1e-9})
->>>>>>> 7224d046
+    gateChan = Instance((unicode, LogicalMarkerChannel))
 
 
 def QubitFactory(label, **kwargs):
