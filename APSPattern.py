'''
Module for writing hdf5 APS files from LL's and patterns

Copyright 2013 Raytheon BBN Technologies

Licensed under the Apache License, Version 2.0 (the "License");
you may not use this file except in compliance with the License.
You may obtain a copy of the License at

   http://www.apache.org/licenses/LICENSE-2.0

Unless required by applicable law or agreed to in writing, software
distributed under the License is distributed on an "AS IS" BASIS,
WITHOUT WARRANTIES OR CONDITIONS OF ANY KIND, either express or implied.
See the License for the specific language governing permissions and
limitations under the License.
'''

import h5py
import os
import numpy as np
from warnings import warn
from itertools import chain, izip_longest
import Compiler, ControlFlow
from copy import copy, deepcopy
import hashlib

#Some constants
ADDRESS_UNIT = 4 #everything is done in units of 4 timesteps
MIN_ENTRY_LENGTH = 12
MIN_LL_ENTRY_COUNT = 2 #minimum length of mini link list
MAX_WAVEFORM_PTS = 2**15 #maximum size of waveform memory
MAX_WAVEFORM_VALUE = 2**13-1 #maximum waveform value i.e. 14bit DAC
MAX_LL_ENTRIES = 8192 #maximum number of LL entries in a bank
MAX_REPEAT_COUNT = 2**10-1;
MAX_TRIGGER_COUNT = 2**16-1

#APS bit masks
START_MINILL_BIT = 15;
END_MINILL_BIT = 14;
WAIT_TRIG_BIT = 13;
TA_PAIR_BIT = 12;

<<<<<<< HEAD
TAZKey = Compiler.hash_pulse(np.zeros(1, dtype=np.complex))
=======
def hash_pulse(shape):
    return hashlib.sha1(shape.tostring()).hexdigest()

TAZKey = hash_pulse(np.zeros(1, dtype=np.complex))
>>>>>>> e1d736f3

def preprocess_APS(miniLL, wfLib):
	'''
	Helper function to deal with LL elements less than minimum LL entry count  
	by trying to concatenate them into neighbouring entries
	'''
	newMiniLL = []
	entryct = 0
	while entryct < len(miniLL):
		curEntry = miniLL[entryct]
		if not isinstance(curEntry, Compiler.LLWaveform) or curEntry.length >= MIN_ENTRY_LENGTH:
			newMiniLL.append(curEntry)
			entryct += 1
			continue

		if entryct == len(miniLL) - 1:
			# we've run out of entries to append to. drop it?
			warn("Unable to handle too short LL element, dropping.")
			break
		nextEntry = miniLL[entryct+1]
		previousEntry = miniLL[entryct-1] if entryct > 0 else None
		
		#For short TA pairs we see if we can add them to the next waveform
		if curEntry.key == TAZKey and not nextEntry.key == TAZKey:
			#Concatenate the waveforms                
			paddedWF = np.hstack((wfLib[curEntry.key]*np.ones(curEntry.length), wfLib[nextEntry.key]))
			#Hash the result to generate a new unique key and add
			newKey = hash(tuple(paddedWF))
			wfLib[newKey] = paddedWF
			nextEntry.key = newKey
			nextEntry.length = wfLib[newKey].size
			newMiniLL.append(nextEntry)
			entryct += 2
		
		#For short pulses we see if we can steal some padding from the previous or next entry
		elif isinstance(previousEntry, Compiler.LLWaveform) and previousEntry.key == TAZKey and previousEntry.length > 2*MIN_ENTRY_LENGTH:
			padLength = MIN_ENTRY_LENGTH - curEntry.length
			newMiniLL[-1].length -= padLength
			#Concatenate the waveforms                
			paddedWF = np.hstack((np.zeros(padLength, dtype=np.complex), wfLib[curEntry.key]))
			#Hash the result to generate a new unique key and add
			newKey = hash(tuple(paddedWF))
			wfLib[newKey] = paddedWF
			curEntry.key = newKey
			curEntry.length = wfLib[newKey].size
			newMiniLL.append(curEntry)
			entryct += 1
<<<<<<< HEAD

		elif isinstance(nextEntry, Compiler.LLWaveform) and nextEntry.key == TAZKey and nextEntry.length > 2*MIN_ENTRY_LENGTH:
			padLength = MIN_ENTRY_LENGTH - curEntry.length
			newMiniLL[-1].length -= padLength
			#Concatenate the waveforms                
			paddedWF = np.hstack((wfLib[curEntry.key], np.zeros(padLength, dtype=np.complex)))
=======
			continue

		if entryct == len(miniLL) - 1:
			# we've run out of entries to append to. drop it?
			warn("Unable to handle too short LL element, dropping.")
			break
		nextEntry = miniLL[entryct+1]
		previousEntry = miniLL[entryct-1] if entryct > 0 else None
		
		#For short TA pairs we see if we can add them to the next waveform
		if curEntry.key == TAZKey and not nextEntry.key == TAZKey:
			#Concatenate the waveforms                
			paddedWF = np.hstack((wfLib[curEntry.key]*np.ones(curEntry.length), wfLib[nextEntry.key]))
			#Hash the result to generate a new unique key and add
			newKey = hash(tuple(paddedWF))
			wfLib[newKey] = paddedWF
			nextEntry.key = newKey
			nextEntry.length = wfLib[newKey].size
			newMiniLL.append(nextEntry)
			entryct += 2
		
		#For short pulses we see if we can steal some padding from the previous or next entry
		elif previousEntry.key == TAZKey and previousEntry.length > 2*MIN_ENTRY_LENGTH:
			padLength = MIN_ENTRY_LENGTH - curEntry.length
			newMiniLL[-1].length -= padLength
			#Concatenate the waveforms
			if curEntry.isTimeAmp:
				paddedWF = np.hstack((np.zeros(padLength, dtype=np.complex), wfLib[curEntry.key]*np.ones(curEntry.length)))
				if curEntry.key != TAZKey:
					curEntry.isTimeAmp = False
			else:
				paddedWF = np.hstack((np.zeros(padLength, dtype=np.complex), wfLib[curEntry.key]))
			#Hash the result to generate a new unique key and add
			newKey = hash(tuple(paddedWF))
			wfLib[newKey] = paddedWF
			curEntry.key = newKey
			curEntry.length = wfLib[newKey].size
			newMiniLL.append(curEntry)
			entryct += 1

		elif nextEntry.key == TAZKey and nextEntry.length > 2*MIN_ENTRY_LENGTH:
			padLength = MIN_ENTRY_LENGTH - curEntry.length
			nextEntry.length -= padLength
			#Concatenate the waveforms
			if curEntry.isTimeAmp:
				paddedWF = np.hstack((wfLib[curEntry.key]*np.ones(curEntry.length), np.zeros(padLength, dtype=np.complex)))
				if curEntry.key != TAZKey:
					curEntry.isTimeAmp = False
			else:
				paddedWF = np.hstack((wfLib[curEntry.key], np.zeros(padLength, dtype=np.complex)))
>>>>>>> e1d736f3
			#Hash the result to generate a new unique key and add
			newKey = hash(tuple(paddedWF))
			wfLib[newKey] = paddedWF
			curEntry.key = newKey
			curEntry.length = wfLib[newKey].size
			newMiniLL.append(curEntry)
			entryct += 1

		else:
			warn("Unable to handle too short LL element, dropping.")
			entryct += 1

	#Update the miniLL 
	return newMiniLL

def create_wf_vector(wfLib):
	'''
	Helper function to create the wf vector and offsets into it.
	'''
	wfVec = np.zeros(MAX_WAVEFORM_PTS, dtype=np.int16)
	offsets = {}
	idx = 0
	for key, wf in wfLib.items():
		#Clip the wf
		wf[wf>1] = 1.0
		wf[wf<-1] = -1.0
		#TA pairs need to be repeated ADDRESS_UNIT times
		if wf.size == 1:
			wf = wf.repeat(ADDRESS_UNIT)
		#Ensure the wf is an integer number of ADDRESS_UNIT's 
		trim = wf.size%ADDRESS_UNIT
		if trim:
			wf = wf[:-trim]
		assert idx + wf.size < MAX_WAVEFORM_PTS, 'Oops! You have exceeded the waveform memory of the APS'
		wfVec[idx:idx+wf.size] = np.uint16(np.round(MAX_WAVEFORM_VALUE*wf))
		offsets[key] = idx
		idx += wf.size 
					
	#Trim the waveform 
	wfVec = wfVec[0:idx] 

	return wfVec, offsets

def calc_marker_delay(entry):
	#The firmware cannot handle 0 delay markers so push out one clock cycle
	if hasattr(entry, 'markerDelay1') and entry.markerDelay1 is not None:
		if entry.markerDelay1 < ADDRESS_UNIT:
			entry.markerDelay1 = ADDRESS_UNIT
		markerDelay1 = entry.markerDelay1//ADDRESS_UNIT
	else:
		markerDelay1 = 0

	if hasattr(entry, 'markerDelay2') and entry.markerDelay2 is not None:
		if entry.markerDelay2 < ADDRESS_UNIT:
			entry.markerDelay2 = ADDRESS_UNIT
		markerDelay2 = entry.markerDelay2//ADDRESS_UNIT
	else:
		markerDelay2 = 0

	return markerDelay1, markerDelay2

class Instruction(object):
	def __init__(self, addr=0, count=0, trig1=0, trig2=0, repeat=0):
		self.addr = int(addr)
		self.count = int(count)
		self.trig1 = int(trig1)
		self.trig2 = int(trig2)
		self.repeat = int(repeat)

	def __repr__(self):
		return self.__str__()

	def __str__(self):
		return ("Instruction(" + str(self.addr) + ", " + str(self.count) + ", " + 
			    str(self.trig1) + ", " + str(self.trig2) + ", " + str(self.repeat) + ")")

	@property
	def start(self):
		return self.repeat & (1 << START_MINILL_BIT)

	@start.setter
	def start(self, value):
		self.repeat |= (value & 0x1) << START_MINILL_BIT

	@property
	def end(self):
		return self.repeat & (1 << END_MINILL_BIT)

	@end.setter
	def end(self, value):
		self.repeat |= (value & 0x1) << END_MINILL_BIT

	@property
	def wait(self):
		return self.repeat & (1 << WAIT_TRIG_BIT)

	@wait.setter
	def wait(self, value):
		self.repeat |= (value & 0x1) << WAIT_TRIG_BIT

	@property
	def TAPair(self):
		return self.repeat & (1 << TA_PAIR_BIT)

	@TAPair.setter
	def TAPair(self, value):
		self.repeat |= (value & 0x1) << TA_PAIR_BIT

	def flatten(self):
		return (self.addr << 16*4) | (self.count << 16*3) | (self.trig1 << 16*2) | (self.trig2 << 16*1) | self.repeat

def create_LL_data(LLs, offsets, AWGName=''):
	'''
	Helper function to create LL data vectors from a list of miniLL's and an offset dictionary
	keyed on the wf keys.
	'''

	# Do some checking on miniLL lengths
	seqLengths = np.array([len(miniLL) for miniLL in LLs])
	assert np.all(seqLengths >= MIN_LL_ENTRY_COUNT), 'Oops! mini LL''s needs to have at least two elements.'
	assert np.all(seqLengths < MAX_LL_ENTRIES), 'Oops! mini LL''s cannot have length greater than {0}, you have {1} entries'.format(MAX_BANK_SIZE, len(miniLL))

	instructions = []
	waitFlag = False
	for miniLL in LLs:
		miniStart = True
		for entry in miniLL:
			if isinstance(entry, ControlFlow.ControlInstruction):
				if entry.instruction == 'WAIT':
					waitFlag = True
					continue
				else:
					warn("skipping instruction {0}".format(entry))
			else: # waveform instructions
				t1, t2 = calc_marker_delay(entry)
				instr = Instruction(
					addr = offsets[entry.key]//ADDRESS_UNIT,
					count = entry.length//ADDRESS_UNIT - 1,
					trig1 = t1,
					trig2 = t2,
					repeat = entry.repeat -1)
				# set flags
				instr.TAPair = entry.isTimeAmp
				instr.wait = waitFlag
				instr.start = miniStart
				waitFlag = False
				miniStart = False
				instructions.append(instr)
		instructions[-1].end = True

	# convert to LLData structure
	numEntries = len(instructions)
	LLData = {label: np.zeros(numEntries, dtype=np.uint16) for label in ['addr','count', 'trigger1', 'trigger2', 'repeat']}
	for ct in range(numEntries):
		LLData['addr'][ct] = instructions[ct].addr
		LLData['count'][ct] = instructions[ct].count
		LLData['trigger1'][ct] = instructions[ct].trig1
		LLData['trigger2'][ct] = instructions[ct].trig2
		LLData['repeat'][ct] = instructions[ct].repeat
	
	#Check streaming requirements
	if numEntries > MAX_LL_ENTRIES:
		print('Streaming will be necessary for {}'.format(AWGName))
		#Get the length of the longest LL
		llLengths = np.sort([len(miniLL) for miniLL in LLs])[-2:]
		if sum(llLengths) > MAX_LL_ENTRIES:
			print('Oops!  It seems the longest two sequences do not fit in memory at the same time. Make sure you know what you are doing.')
		timePerEntry = .050/4096; # measured 46ms average for 4096 entries, use 50 ms as a conservative estimate
		maxRepInterval = timePerEntry*llLengths[1]
		print('Maximum suggested sequence rate is {:.3f}ms, or for 100us rep. rate this would be {} miniLL repeats'.format(1e3*maxRepInterval, int(maxRepInterval/100e-6)))

	return LLData, numEntries

def merge_APS_markerData(IQLL, markerLL, markerNum):
	'''
	Helper function to merge two marker channels into an IQ channel.
	'''
	if len(markerLL) == 0:
		return

	markerAttr = 'markerDelay' + str(markerNum)

	# expand link lists to the same length (copying first element of shorter one)
	for miniLL_IQ, miniLL_m in izip_longest(IQLL, markerLL):
		if not miniLL_IQ:
			IQLL.append([Compiler.create_padding_LL(MIN_ENTRY_LENGTH), Compiler.create_padding_LL(MIN_ENTRY_LENGTH)])
		if not miniLL_m:
			markerLL.append([Compiler.create_padding_LL(MIN_ENTRY_LENGTH)])

	#Step through the all the miniLL's together
	for miniLL_IQ, miniLL_m in zip(IQLL, markerLL):
		#Find the cummulative length for each entry of IQ channel
		timePts = np.cumsum([0] + [entry.totLength for entry in miniLL_IQ])

		#Find the switching points of the marker channels
		switchPts = []
		prevKey = TAZKey
		t = 0
		for entry in miniLL_m:
			if hasattr(entry, 'key') and prevKey != entry.key:
				switchPts.append(t)
				prevKey = entry.key
			t += entry.totLength

		# Push on an extra switch point if we have an odd number of switches (to maintain state)
		if len(switchPts) % 2 == 1:
			switchPts.append(t)

		#Assume switch pts seperated by 1 point are single trigger blips
		blipPts = (np.diff(switchPts) == 1).nonzero()[0]
		for pt in blipPts[::-1]:
			del switchPts[pt+1]
		#Ensure the IQ LL is long enough to support the blips
<<<<<<< HEAD
		if switchPts and max(switchPts) >= timePts[-1]:
			dt = max(switchPts) - timePts[-1]
			if hasattr(miniLL_IQ[-1], 'isTimeAmp') and miniLL_IQ[-1].isTimeAmp:
				miniLL_IQ[-1].length += dt + 4 
			else:
				miniLL_IQ.append(Compiler.create_padding_LL(max(dt+4, MIN_ENTRY_LENGTH)))
=======
		if switchPts:
			if max(switchPts) >= timePts[-1]:
				assert miniLL_IQ[-1].isTimeAmp
				miniLL_IQ[-1].length += max(switchPts) - timePts[-1] + 8 
>>>>>>> e1d736f3

		#Now map onto linklist elements
		curIQIdx = 0
		trigQueue = []
		for switchPt in switchPts:
			# skip if:
			#   1) control-flow instruction
			#   2) the trigger count is too long
			#   3) the previous trigger pulse entends into the current entry
			while (isinstance(miniLL_IQ[curIQIdx], ControlFlow.ControlInstruction) or
				(switchPt - timePts[curIQIdx]) > (ADDRESS_UNIT * MAX_TRIGGER_COUNT) or
				len(trigQueue) > 1):
				# update the trigger queue, dropping triggers that have played
				trigQueue = [t - miniLL_IQ[curIQIdx].length for t in trigQueue]
				trigQueue = [t for t in trigQueue if t >= 0]
				curIQIdx += 1
				# add padding pulses if needed
				if curIQIdx >= len(miniLL_IQ):
					pad = max(MIN_ENTRY_LENGTH, min(trigQueue, 0))
					miniLL_IQ.append(Compiler.create_padding_LL(pad))
			#Push on the trigger count
<<<<<<< HEAD
			if switchPt - timePts[curIQIdx] < 0:
				setattr(miniLL_IQ[curIQIdx], markerAttr, 0)
				print("Had to push marker blip out to start of next entry.")
=======
			#If are switch point is before the start of the LL entry then we are in trouble...
			if switchPt - timePts[curIQIdx] <= 0:
				#See if the previous entry was a TA pair and whether we can split it
				needToShift = switchPt - timePts[curIQIdx-1]
				if miniLL_IQ[curIQIdx-1].isTimeAmp and miniLL_IQ[curIQIdx-1].length > needToShift + MIN_ENTRY_LENGTH:
					miniLL_IQ.insert(curIQIdx, deepcopy(miniLL_IQ[curIQIdx-1]))
					miniLL_IQ[curIQIdx-1].length = needToShift-ADDRESS_UNIT
					miniLL_IQ[curIQIdx].length -= needToShift-ADDRESS_UNIT
					miniLL_IQ[curIQIdx].markerDelay1 = None
					miniLL_IQ[curIQIdx].markerDelay2 = None
					setattr(miniLL_IQ[curIQIdx], markerAttr, ADDRESS_UNIT)
					#Recalculate the timePts
					timePts = np.cumsum([0] + [entry.totLength for entry in miniLL_IQ])
				else:
					setattr(miniLL_IQ[curIQIdx], markerAttr, 0)
					print("Had to push marker blip out to start of next entry.")
>>>>>>> e1d736f3
			else:
				setattr(miniLL_IQ[curIQIdx], markerAttr, switchPt - timePts[curIQIdx])
				trigQueue.insert(0, switchPt - timePts[curIQIdx])
			# update the trigger queue
			trigQueue = [t - miniLL_IQ[curIQIdx].length for t in trigQueue]
			trigQueue = [t for t in trigQueue if t >= 0]
			curIQIdx += 1

	#Replace any remaining empty entries with None
	for miniLL_IQ in IQLL:
		for entry in miniLL_IQ:
			if not hasattr(entry, markerAttr):
				setattr(entry, markerAttr, None)

def write_APS_file(awgData, fileName, miniLLRepeat=1):
	'''
	Main function to pack channel LLs into an APS h5 file.
	'''

	#Preprocess the LL data to handle APS restrictions
	LLs12 = [preprocess_APS(miniLL, awgData['ch12']['wfLib']) for miniLL in awgData['ch12']['linkList']]
	LLs34 = [preprocess_APS(miniLL, awgData['ch34']['wfLib']) for miniLL in awgData['ch34']['linkList']]

	#Merge the the marker data into the IQ linklists
	merge_APS_markerData(LLs12, awgData['ch1m1']['linkList'], 1)
	merge_APS_markerData(LLs12, awgData['ch2m1']['linkList'], 2)
	merge_APS_markerData(LLs34, awgData['ch3m1']['linkList'], 1)
	merge_APS_markerData(LLs34, awgData['ch4m1']['linkList'], 2)
	
	#Open the HDF5 file
	if os.path.isfile(fileName):
		os.remove(fileName)
	with h5py.File(fileName, 'w') as FID:  
	
		#List of which channels we have data for
		#TODO: actually handle incomplete channel data
		channelDataFor = [1,2,3,4]
		FID['/'].attrs['Version'] = 2.0
		FID['/'].attrs['channelDataFor'] = np.uint16(channelDataFor)
		FID['/'].attrs['miniLLRepeat'] = np.uint16(miniLLRepeat - 1)
   
		#Create the waveform vectors
		wfInfo = []
		for wfLib in (awgData['ch12']['wfLib'], awgData['ch34']['wfLib']):
			wfInfo.append(create_wf_vector({key:wf.real for key,wf in wfLib.items()}))
			wfInfo.append(create_wf_vector({key:wf.imag for key,wf in wfLib.items()}))

		LLData = [LLs12, LLs34]
		#Create the groups and datasets
		for chanct in range(4):
			chanStr = '/chan_{0}'.format(chanct+1)
			chanGroup = FID.create_group(chanStr)
			chanGroup.attrs['isIQMode'] = np.uint8(1)
			#Write the waveformLib to file
			FID.create_dataset('{0}/waveformLib'.format(chanStr), data=wfInfo[chanct][0])

			#For A channels (1 & 3) we write link list data
			if np.mod(chanct,2) == 0:
				chanGroup.attrs['isLinkListData'] = np.uint8(1)
				groupStr = chanStr+'/linkListData'
				LLGroup = FID.create_group(groupStr)
				LLDataVecs, numEntries = create_LL_data(LLData[chanct//2], wfInfo[chanct][1], os.path.basename(fileName))
				LLGroup.attrs['length'] = numEntries
				for key,dataVec in LLDataVecs.items():
					FID.create_dataset(groupStr+'/' + key, data=dataVec)
			else:
				chanGroup.attrs['isLinkListData'] = np.uint8(0)


def read_APS_file(fileName):
	'''
	Helper function to read back in data from a H5 file and reconstruct the sequence
	'''
	AWGData = {}
	#APS bit masks
	START_MINILL_MASK = 2**START_MINILL_BIT
	END_MINILL_MASK = 2**END_MINILL_BIT
	TA_PAIR_MASK = 2**TA_PAIR_BIT
	REPEAT_MASK = 2**10-1
	
	chanStrs = ['ch1','ch2', 'ch3', 'ch4']
	chanStrs2 = ['chan_1', 'chan_2', 'chan_3', 'chan_4']
	mrkStrs = ['ch1m1', 'ch2m1', 'ch3m1', 'ch4m1']

	with h5py.File(fileName, 'r') as FID:
		for chanct, chanStr in enumerate(chanStrs2):
			#If we're in IQ mode then the Q channel gets its linkListData from the I channel
			if FID[chanStr].attrs['isIQMode']:
				tmpChan = 2*(chanct//2)
				curLLData = FID[chanStrs2[tmpChan]]['linkListData']
			else:
				curLLData = FID[chanStr]['linkListData']
			#Pull out the LL data
			#Matlab puts our column vectors so need to flatten too
			tmpAddr = curLLData['addr'].value.flatten()
			tmpCount = curLLData['count'].value.flatten()
			tmpRepeat = curLLData['repeat'].value.flatten()
			tmpTrigger1 = curLLData['trigger1'].value.flatten()
			tmpTrigger2 = curLLData['trigger2'].value.flatten()
			numEntries = curLLData.attrs['length']
   
			#Pull out and scale the waveform data
			wfLib =(1.0/MAX_WAVEFORM_VALUE)*FID[chanStr]['waveformLib'].value.flatten()

			#Initialize the lists of sequences
			AWGData[chanStrs[chanct]] = []
			AWGData[mrkStrs[chanct]] = []

			#Loop over LL entries
			for entryct in range(numEntries):
				#If we are starting a new entry push back an empty array
				if START_MINILL_MASK & tmpRepeat[entryct]:
					AWGData[chanStrs[chanct]].append(np.array([], dtype=np.float64))
					triggerDelays = []
					
				#Record the trigger delays
				if np.mod(chanct,2) == 0:
					if tmpTrigger1[entryct] > 0:
						triggerDelays.append(AWGData[chanStrs[chanct]][-1].size + ADDRESS_UNIT*tmpTrigger1[entryct])
				else:
					if tmpTrigger2[entryct] > 0:
						triggerDelays.append(AWGData[chanStrs[chanct]][-1].size + ADDRESS_UNIT*tmpTrigger2[entryct])

				#If it is a TA pair or regular pulse
				curRepeat = (tmpRepeat[entryct] & REPEAT_MASK)+1
				if TA_PAIR_MASK & tmpRepeat[entryct]:
					AWGData[chanStrs[chanct]][-1] = np.hstack((AWGData[chanStrs[chanct]][-1], 
													np.tile(wfLib[tmpAddr[entryct]*ADDRESS_UNIT:tmpAddr[entryct]*ADDRESS_UNIT+4], curRepeat*(tmpCount[entryct]+1))))
				else:
					AWGData[chanStrs[chanct]][-1] = np.hstack((AWGData[chanStrs[chanct]][-1], 
													np.tile(wfLib[tmpAddr[entryct]*ADDRESS_UNIT:tmpAddr[entryct]*ADDRESS_UNIT+ADDRESS_UNIT*(tmpCount[entryct]+1)], curRepeat)))
				#Add the trigger pulse
				if END_MINILL_MASK & tmpRepeat[entryct]:
					triggerSeq = np.zeros(AWGData[chanStrs[chanct]][-1].size, dtype=np.bool)
					triggerSeq[triggerDelays] = True
					AWGData[mrkStrs[chanct]].append(triggerSeq)
	return AWGData


if __name__ == '__main__':

	pass<|MERGE_RESOLUTION|>--- conflicted
+++ resolved
@@ -23,7 +23,6 @@
 from itertools import chain, izip_longest
 import Compiler, ControlFlow
 from copy import copy, deepcopy
-import hashlib
 
 #Some constants
 ADDRESS_UNIT = 4 #everything is done in units of 4 timesteps
@@ -41,14 +40,7 @@
 WAIT_TRIG_BIT = 13;
 TA_PAIR_BIT = 12;
 
-<<<<<<< HEAD
 TAZKey = Compiler.hash_pulse(np.zeros(1, dtype=np.complex))
-=======
-def hash_pulse(shape):
-    return hashlib.sha1(shape.tostring()).hexdigest()
-
-TAZKey = hash_pulse(np.zeros(1, dtype=np.complex))
->>>>>>> e1d736f3
 
 def preprocess_APS(miniLL, wfLib):
 	'''
@@ -76,7 +68,7 @@
 			#Concatenate the waveforms                
 			paddedWF = np.hstack((wfLib[curEntry.key]*np.ones(curEntry.length), wfLib[nextEntry.key]))
 			#Hash the result to generate a new unique key and add
-			newKey = hash(tuple(paddedWF))
+			newKey = Compiler.hash_pulse(paddedWF)
 			wfLib[newKey] = paddedWF
 			nextEntry.key = newKey
 			nextEntry.length = wfLib[newKey].size
@@ -87,48 +79,6 @@
 		elif isinstance(previousEntry, Compiler.LLWaveform) and previousEntry.key == TAZKey and previousEntry.length > 2*MIN_ENTRY_LENGTH:
 			padLength = MIN_ENTRY_LENGTH - curEntry.length
 			newMiniLL[-1].length -= padLength
-			#Concatenate the waveforms                
-			paddedWF = np.hstack((np.zeros(padLength, dtype=np.complex), wfLib[curEntry.key]))
-			#Hash the result to generate a new unique key and add
-			newKey = hash(tuple(paddedWF))
-			wfLib[newKey] = paddedWF
-			curEntry.key = newKey
-			curEntry.length = wfLib[newKey].size
-			newMiniLL.append(curEntry)
-			entryct += 1
-<<<<<<< HEAD
-
-		elif isinstance(nextEntry, Compiler.LLWaveform) and nextEntry.key == TAZKey and nextEntry.length > 2*MIN_ENTRY_LENGTH:
-			padLength = MIN_ENTRY_LENGTH - curEntry.length
-			newMiniLL[-1].length -= padLength
-			#Concatenate the waveforms                
-			paddedWF = np.hstack((wfLib[curEntry.key], np.zeros(padLength, dtype=np.complex)))
-=======
-			continue
-
-		if entryct == len(miniLL) - 1:
-			# we've run out of entries to append to. drop it?
-			warn("Unable to handle too short LL element, dropping.")
-			break
-		nextEntry = miniLL[entryct+1]
-		previousEntry = miniLL[entryct-1] if entryct > 0 else None
-		
-		#For short TA pairs we see if we can add them to the next waveform
-		if curEntry.key == TAZKey and not nextEntry.key == TAZKey:
-			#Concatenate the waveforms                
-			paddedWF = np.hstack((wfLib[curEntry.key]*np.ones(curEntry.length), wfLib[nextEntry.key]))
-			#Hash the result to generate a new unique key and add
-			newKey = hash(tuple(paddedWF))
-			wfLib[newKey] = paddedWF
-			nextEntry.key = newKey
-			nextEntry.length = wfLib[newKey].size
-			newMiniLL.append(nextEntry)
-			entryct += 2
-		
-		#For short pulses we see if we can steal some padding from the previous or next entry
-		elif previousEntry.key == TAZKey and previousEntry.length > 2*MIN_ENTRY_LENGTH:
-			padLength = MIN_ENTRY_LENGTH - curEntry.length
-			newMiniLL[-1].length -= padLength
 			#Concatenate the waveforms
 			if curEntry.isTimeAmp:
 				paddedWF = np.hstack((np.zeros(padLength, dtype=np.complex), wfLib[curEntry.key]*np.ones(curEntry.length)))
@@ -137,14 +87,14 @@
 			else:
 				paddedWF = np.hstack((np.zeros(padLength, dtype=np.complex), wfLib[curEntry.key]))
 			#Hash the result to generate a new unique key and add
-			newKey = hash(tuple(paddedWF))
+			newKey = Compiler.hash_pulse(paddedWF)
 			wfLib[newKey] = paddedWF
 			curEntry.key = newKey
 			curEntry.length = wfLib[newKey].size
 			newMiniLL.append(curEntry)
 			entryct += 1
 
-		elif nextEntry.key == TAZKey and nextEntry.length > 2*MIN_ENTRY_LENGTH:
+		elif isinstance(nextEntry, Compiler.LLWaveform) and nextEntry.key == TAZKey and nextEntry.length > 2*MIN_ENTRY_LENGTH:
 			padLength = MIN_ENTRY_LENGTH - curEntry.length
 			nextEntry.length -= padLength
 			#Concatenate the waveforms
@@ -154,9 +104,8 @@
 					curEntry.isTimeAmp = False
 			else:
 				paddedWF = np.hstack((wfLib[curEntry.key], np.zeros(padLength, dtype=np.complex)))
->>>>>>> e1d736f3
 			#Hash the result to generate a new unique key and add
-			newKey = hash(tuple(paddedWF))
+			newKey = Compiler.hash_pulse(paddedWF)
 			wfLib[newKey] = paddedWF
 			curEntry.key = newKey
 			curEntry.length = wfLib[newKey].size
@@ -368,19 +317,12 @@
 		for pt in blipPts[::-1]:
 			del switchPts[pt+1]
 		#Ensure the IQ LL is long enough to support the blips
-<<<<<<< HEAD
 		if switchPts and max(switchPts) >= timePts[-1]:
 			dt = max(switchPts) - timePts[-1]
 			if hasattr(miniLL_IQ[-1], 'isTimeAmp') and miniLL_IQ[-1].isTimeAmp:
 				miniLL_IQ[-1].length += dt + 4 
 			else:
 				miniLL_IQ.append(Compiler.create_padding_LL(max(dt+4, MIN_ENTRY_LENGTH)))
-=======
-		if switchPts:
-			if max(switchPts) >= timePts[-1]:
-				assert miniLL_IQ[-1].isTimeAmp
-				miniLL_IQ[-1].length += max(switchPts) - timePts[-1] + 8 
->>>>>>> e1d736f3
 
 		#Now map onto linklist elements
 		curIQIdx = 0
@@ -402,16 +344,15 @@
 					pad = max(MIN_ENTRY_LENGTH, min(trigQueue, 0))
 					miniLL_IQ.append(Compiler.create_padding_LL(pad))
 			#Push on the trigger count
-<<<<<<< HEAD
-			if switchPt - timePts[curIQIdx] < 0:
-				setattr(miniLL_IQ[curIQIdx], markerAttr, 0)
-				print("Had to push marker blip out to start of next entry.")
-=======
+
 			#If are switch point is before the start of the LL entry then we are in trouble...
 			if switchPt - timePts[curIQIdx] <= 0:
 				#See if the previous entry was a TA pair and whether we can split it
 				needToShift = switchPt - timePts[curIQIdx-1]
-				if miniLL_IQ[curIQIdx-1].isTimeAmp and miniLL_IQ[curIQIdx-1].length > needToShift + MIN_ENTRY_LENGTH:
+				if isinstance(miniLL_IQ[curIQIdx-1], Compiler.LLWaveform) and \
+					miniLL_IQ[curIQIdx-1].isTimeAmp and \
+					miniLL_IQ[curIQIdx-1].length > (needToShift + MIN_ENTRY_LENGTH):
+
 					miniLL_IQ.insert(curIQIdx, deepcopy(miniLL_IQ[curIQIdx-1]))
 					miniLL_IQ[curIQIdx-1].length = needToShift-ADDRESS_UNIT
 					miniLL_IQ[curIQIdx].length -= needToShift-ADDRESS_UNIT
@@ -423,7 +364,7 @@
 				else:
 					setattr(miniLL_IQ[curIQIdx], markerAttr, 0)
 					print("Had to push marker blip out to start of next entry.")
->>>>>>> e1d736f3
+
 			else:
 				setattr(miniLL_IQ[curIQIdx], markerAttr, switchPt - timePts[curIQIdx])
 				trigQueue.insert(0, switchPt - timePts[curIQIdx])
